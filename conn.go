// SPDX-FileCopyrightText: 2023 The Pion community <https://pion.ly>
// SPDX-License-Identifier: MIT

package mdns

import (
	"context"
	"errors"
	"fmt"
	"net"
	"net/netip"
	"strings"
	"sync"
	"time"

	"github.com/pion/logging"
	"golang.org/x/net/dns/dnsmessage"
	"golang.org/x/net/ipv4"
	"golang.org/x/net/ipv6"
)

// Conn represents a mDNS Server.
type Conn struct {
	mu   sync.RWMutex
	name string
	log  logging.LeveledLogger

	multicastPktConnV4 ipPacketConn
	multicastPktConnV6 ipPacketConn
	dstAddr4           *net.UDPAddr
	dstAddr6           *net.UDPAddr

	unicastPktConnV4 ipPacketConn
	unicastPktConnV6 ipPacketConn

	queryInterval time.Duration
	localNames    []string
	queries       []*query
	ifaces        map[int]netInterface

	closed chan any
}

type query struct {
	nameWithSuffix  string
	queryResultChan chan queryResult
}

type queryResult struct {
	answer dnsmessage.ResourceHeader
	addr   netip.Addr
}

const (
	defaultQueryInterval = time.Second
	destinationAddress4  = "224.0.0.251:5353"
	destinationAddress6  = "[FF02::FB]:5353"
	maxMessageRecords    = 3
	responseTTL          = 120
	// maxPacketSize is the maximum size of a mdns packet.
	// From RFC 6762:
	// Even when fragmentation is used, a Multicast DNS packet, including IP
	// and UDP headers, MUST NOT exceed 9000 bytes.
	// https://datatracker.ietf.org/doc/html/rfc6762#section-17
	maxPacketSize = 9000
)

var (
	errNoPositiveMTUFound                 = errors.New("no positive MTU found")
	errNoPacketConn                       = errors.New("must supply at least a multicast IPv4 or IPv6 PacketConn")
	errNoUsableInterfaces                 = errors.New("no usable interfaces found for mDNS")
	errFailedToClose                      = errors.New("failed to close mDNS Conn")
	errFailedToDecodeAddrFromAResource    = errors.New("failed to decode netip.Addr from A type Resource")
	errFailedToDecodeAddrFromAAAAResource = errors.New("failed to decode netip.Addr from AAAA type Resource")
	errUnhandledAnswerHeaderType          = errors.New("header for Answer had unhandled type")
)

type netInterface struct {
	net.Interface
	ipAddrs    []netip.Addr
	supportsV4 bool
	supportsV6 bool
}

// Server establishes a mDNS connection over an existing conn.
// Either one or both of the multicast packet conns should be provided.
// The presence of each IP type of PacketConn will dictate what kinds
// of questions are sent for queries. That is, if an ipv6.PacketConn is
// provided, then AAAA questions will be sent. A questions will only be
// sent if an ipv4.PacketConn is also provided. In the future, we may
// add a QueryAddr method that allows specifying this more clearly.
//
//nolint:gocognit,gocyclo,cyclop,maintidx
func Server(
	multicastPktConnV4 *ipv4.PacketConn,
	multicastPktConnV6 *ipv6.PacketConn,
	config *Config,
) (*Conn, error) {
	if config == nil {
		return nil, errNilConfig
	}
	loggerFactory := config.LoggerFactory
	if loggerFactory == nil {
		loggerFactory = logging.NewDefaultLoggerFactory()
	}
	log := loggerFactory.NewLogger("mdns")

	conn := &Conn{
		queryInterval: defaultQueryInterval,
		log:           log,
		closed:        make(chan any),
	}
	conn.name = config.Name
	if conn.name == "" {
		conn.name = fmt.Sprintf("%p", &conn)
	}

	if multicastPktConnV4 == nil && multicastPktConnV6 == nil {
		return nil, errNoPacketConn
	}

	ifaces := config.Interfaces
	if ifaces == nil {
		var err error
		ifaces, err = net.Interfaces()
		if err != nil {
			return nil, err
		}
	}

	var unicastPktConnV4 *ipv4.PacketConn
	{
		addr4, err := net.ResolveUDPAddr("udp4", "0.0.0.0:0")
		if err != nil {
			return nil, err
		}

		unicastConnV4, err := net.ListenUDP("udp4", addr4)
		if err != nil {
			log.Warnf(
				"[%s] failed to listen on unicast IPv4 %s: %s; will not be able to receive unicast responses on IPv4",
				conn.name, addr4, err,
			)
		} else {
			unicastPktConnV4 = ipv4.NewPacketConn(unicastConnV4)
		}
	}

	var unicastPktConnV6 *ipv6.PacketConn
	{
		addr6, err := net.ResolveUDPAddr("udp6", "[::]:")
		if err != nil {
			return nil, err
		}

		unicastConnV6, err := net.ListenUDP("udp6", addr6)
		if err != nil {
			log.Warnf(
				"[%s] failed to listen on unicast IPv6 %s: %s; will not be able to receive unicast responses on IPv6",
				conn.name, addr6, err,
			)
		} else {
			unicastPktConnV6 = ipv6.NewPacketConn(unicastConnV6)
		}
	}

	multicastGroup4 := net.IPv4(224, 0, 0, 251)
	multicastGroupAddr4 := &net.UDPAddr{IP: multicastGroup4}

	// FF02::FB
	multicastGroup6 := net.IP{0xff, 0x2, 0x0, 0x0, 0x0, 0x0, 0x0, 0x0, 0x0, 0x0, 0x0, 0x0, 0x0, 0x0, 0x0, 0xfb}
	multicastGroupAddr6 := &net.UDPAddr{IP: multicastGroup6}

	inboundBufferSize := 0
	joinErrCount := 0
	ifacesToUse := make(map[int]netInterface, len(ifaces))
	for i := range ifaces {
		ifc := ifaces[i]
		if !config.IncludeLoopback && ifc.Flags&net.FlagLoopback == net.FlagLoopback {
			continue
		}
		if ifc.Flags&net.FlagUp == 0 {
			continue
		}

		addrs, err := ifc.Addrs()
		if err != nil {
			continue
		}
		var supportsV4, supportsV6 bool
		ifcIPAddrs := make([]netip.Addr, 0, len(addrs))
		for _, addr := range addrs {
			var ipToConv net.IP
			switch addr := addr.(type) {
			case *net.IPNet:
				ipToConv = addr.IP
			case *net.IPAddr:
				ipToConv = addr.IP
			default:
				continue
			}

			ipAddr, ok := netip.AddrFromSlice(ipToConv)
			if !ok {
				continue
			}
			if multicastPktConnV4 != nil {
				// don't want mapping since we also support IPv4/A
				ipAddr = ipAddr.Unmap()
			}
			ipAddr = addrWithOptionalZone(ipAddr, ifc.Name)

			if ipAddr.Is6() && !ipAddr.Is4In6() {
				supportsV6 = true
			} else {
				// we'll claim we support v4 but defer if we send it or not
				// based on IPv4-to-IPv6 mapping rules later (search for Is4In6 below)
				supportsV4 = true
			}
			ifcIPAddrs = append(ifcIPAddrs, ipAddr)
		}
		if !supportsV4 && !supportsV6 {
			continue
		}

		var atLeastOneJoin bool
		if supportsV4 && multicastPktConnV4 != nil {
			if err := multicastPktConnV4.JoinGroup(&ifc, multicastGroupAddr4); err == nil {
				atLeastOneJoin = true
			}
		}
		if supportsV6 && multicastPktConnV6 != nil {
			if err := multicastPktConnV6.JoinGroup(&ifc, multicastGroupAddr6); err == nil {
				atLeastOneJoin = true
			}
		}
		if !atLeastOneJoin {
			joinErrCount++

			continue
		}

		ifacesToUse[ifc.Index] = netInterface{
			Interface:  ifc,
			ipAddrs:    ifcIPAddrs,
			supportsV4: supportsV4,
			supportsV6: supportsV6,
		}
		if ifc.MTU > inboundBufferSize {
			inboundBufferSize = ifc.MTU
		}
	}

	if len(ifacesToUse) == 0 {
		return nil, errNoUsableInterfaces
	}
	if inboundBufferSize == 0 {
		return nil, errNoPositiveMTUFound
	}
	if inboundBufferSize > maxPacketSize {
		inboundBufferSize = maxPacketSize
	}
	if joinErrCount >= len(ifaces) {
		return nil, errJoiningMulticastGroup
	}

	dstAddr4, err := net.ResolveUDPAddr("udp4", destinationAddress4)
	if err != nil {
		return nil, err
	}

	dstAddr6, err := net.ResolveUDPAddr("udp6", destinationAddress6)
	if err != nil {
		return nil, err
	}

	var localNames []string
	for _, l := range config.LocalNames {
		localNames = append(localNames, l+".")
	}

	conn.dstAddr4 = dstAddr4
	conn.dstAddr6 = dstAddr6
	conn.localNames = localNames
	conn.ifaces = ifacesToUse

	if config.QueryInterval != 0 {
		conn.queryInterval = config.QueryInterval
	}

	if multicastPktConnV4 != nil {
		if err := multicastPktConnV4.SetControlMessage(ipv4.FlagInterface, true); err != nil {
			conn.log.Warnf(
				"[%s] failed to SetControlMessage(ipv4.FlagInterface) on multicast IPv4 PacketConn %v",
				conn.name, err,
			)
		}
		if err := multicastPktConnV4.SetControlMessage(ipv4.FlagDst, true); err != nil {
			conn.log.Warnf("[%s] failed to SetControlMessage(ipv4.FlagDst) on multicast IPv4 PacketConn %v", conn.name, err)
		}
		conn.multicastPktConnV4 = ipPacketConn4{conn.name, multicastPktConnV4, log}
	}
	if multicastPktConnV6 != nil {
		if err := multicastPktConnV6.SetControlMessage(ipv6.FlagInterface, true); err != nil {
			conn.log.Warnf(
				"[%s] failed to SetControlMessage(ipv6.FlagInterface) on multicast IPv6 PacketConn %v",
				conn.name, err,
			)
		}
		if err := multicastPktConnV6.SetControlMessage(ipv6.FlagDst, true); err != nil {
			conn.log.Warnf(
				"[%s] failed to SetControlMessage(ipv6.FlagInterface) on multicast IPv6 PacketConn %v",
				conn.name, err,
			)
		}
		conn.multicastPktConnV6 = ipPacketConn6{conn.name, multicastPktConnV6, log}
	}
	if unicastPktConnV4 != nil {
		if err := unicastPktConnV4.SetControlMessage(ipv4.FlagInterface, true); err != nil {
			conn.log.Warnf("[%s] failed to SetControlMessage(ipv4.FlagInterface) on unicast IPv4 PacketConn %v", conn.name, err)
		}
		if err := unicastPktConnV4.SetControlMessage(ipv4.FlagDst, true); err != nil {
			conn.log.Warnf("[%s] failed to SetControlMessage(ipv4.FlagInterface) on unicast IPv4 PacketConn %v", conn.name, err)
		}
		conn.unicastPktConnV4 = ipPacketConn4{conn.name, unicastPktConnV4, log}
	}
	if unicastPktConnV6 != nil {
		if err := unicastPktConnV6.SetControlMessage(ipv6.FlagInterface, true); err != nil {
			conn.log.Warnf("[%s] failed to SetControlMessage(ipv6.FlagInterface) on unicast IPv6 PacketConn %v", conn.name, err)
		}
		if err := unicastPktConnV6.SetControlMessage(ipv6.FlagDst, true); err != nil {
			conn.log.Warnf("[%s] failed to SetControlMessage(ipv6.FlagInterface) on unicast IPv6 PacketConn %v", conn.name, err)
		}
		conn.unicastPktConnV6 = ipPacketConn6{conn.name, unicastPktConnV6, log}
	}

	if config.IncludeLoopback { //nolint:nestif
		// this is an efficient way for us to send ourselves a message faster instead of it going
		// further out into the network stack.
		if multicastPktConnV4 != nil {
			if err := multicastPktConnV4.SetMulticastLoopback(true); err != nil {
				conn.log.Warnf(
					//nolint:lll
					"[%s] failed to SetMulticastLoopback(true) on multicast IPv4 PacketConn %v; this may cause inefficient network path c.name,communications",
					conn.name, err,
				)
			}
		}
		if multicastPktConnV6 != nil {
			if err := multicastPktConnV6.SetMulticastLoopback(true); err != nil {
				conn.log.Warnf(
					//nolint:lll
					"[%s] failed to SetMulticastLoopback(true) on multicast IPv6 PacketConn %v; this may cause inefficient network path c.name,communications",
					conn.name, err,
				)
			}
		}
		if unicastPktConnV4 != nil {
			if err := unicastPktConnV4.SetMulticastLoopback(true); err != nil {
				conn.log.Warnf(
					//nolint:lll
					"[%s] failed to SetMulticastLoopback(true) on unicast IPv4 PacketConn %v; this may cause inefficient network path c.name,communications",
					conn.name, err,
				)
			}
		}
		if unicastPktConnV6 != nil {
			if err := unicastPktConnV6.SetMulticastLoopback(true); err != nil {
				conn.log.Warnf(
					//nolint:lll
					"[%s] failed to SetMulticastLoopback(true) on unicast IPv6 PacketConn %v; this may cause inefficient network path c.name,communications",
					conn.name, err,
				)
			}
		}
	}

	// https://www.rfc-editor.org/rfc/rfc6762.html#section-17
	// Multicast DNS messages carried by UDP may be up to the IP MTU of the
	// physical interface, less the space required for the IP header (20
	// bytes for IPv4; 40 bytes for IPv6) and the UDP header (8 bytes).
	started := make(chan struct{})
	go conn.start(started, inboundBufferSize-20-8, config)
	<-started

	return conn, nil
}

// Close closes the mDNS Conn.
func (c *Conn) Close() error { //nolint:cyclop
	select {
	case <-c.closed:
		return nil
	default:
	}

	// Once on go1.20, can use errors.Join
	var errs []error
	if c.multicastPktConnV4 != nil {
		if err := c.multicastPktConnV4.Close(); err != nil {
			errs = append(errs, err)
		}
	}

	if c.multicastPktConnV6 != nil {
		if err := c.multicastPktConnV6.Close(); err != nil {
			errs = append(errs, err)
		}
	}

	if c.unicastPktConnV4 != nil {
		if err := c.unicastPktConnV4.Close(); err != nil {
			errs = append(errs, err)
		}
	}

	if c.unicastPktConnV6 != nil {
		if err := c.unicastPktConnV6.Close(); err != nil {
			errs = append(errs, err)
		}
	}

	if len(errs) == 0 {
		<-c.closed

		return nil
	}

	rtrn := errFailedToClose
	for _, err := range errs {
		rtrn = fmt.Errorf("%w\n%w", err, rtrn)
	}

	return rtrn
}

// Query sends mDNS Queries for the following name until
// either the Context is canceled/expires or we get a result
//
// Deprecated: Use QueryAddr instead as it supports the easier to use netip.Addr.
func (c *Conn) Query(ctx context.Context, name string) (dnsmessage.ResourceHeader, net.Addr, error) {
	header, addr, err := c.QueryAddr(ctx, name)
	if err != nil {
		return header, nil, err
	}

	return header, &net.IPAddr{
		IP:   addr.AsSlice(),
		Zone: addr.Zone(),
	}, nil
}

// QueryAddr sends mDNS Queries for the following name until
// either the Context is canceled/expires or we get a result.
func (c *Conn) QueryAddr(ctx context.Context, name string) (dnsmessage.ResourceHeader, netip.Addr, error) {
	select {
	case <-c.closed:
		return dnsmessage.ResourceHeader{}, netip.Addr{}, errConnectionClosed
	default:
	}

	nameWithSuffix := name + "."

	queryChan := make(chan queryResult, 1)
	query := &query{nameWithSuffix, queryChan}
	c.mu.Lock()
	c.queries = append(c.queries, query)
	c.mu.Unlock()

	defer func() {
		c.mu.Lock()
		defer c.mu.Unlock()
		for i := len(c.queries) - 1; i >= 0; i-- {
			if c.queries[i] == query {
				c.queries = append(c.queries[:i], c.queries[i+1:]...)
			}
		}
	}()

	ticker := time.NewTicker(c.queryInterval)
	defer ticker.Stop()

	c.sendQuestion(nameWithSuffix)
	for {
		select {
		case <-ticker.C:
			c.sendQuestion(nameWithSuffix)
		case <-c.closed:
			return dnsmessage.ResourceHeader{}, netip.Addr{}, errConnectionClosed
		case res := <-queryChan:
			// Given https://datatracker.ietf.org/doc/html/draft-ietf-mmusic-mdns-ice-candidates#section-3.2.2-2
			// An ICE agent SHOULD ignore candidates where the hostname resolution returns more than one IP address.
			//
			// We will take the first we receive which could result in a race between two suitable addresses where
			// one is better than the other (e.g. localhost vs LAN).
			return res.answer, res.addr, nil
		case <-ctx.Done():
			return dnsmessage.ResourceHeader{}, netip.Addr{}, errContextElapsed
		}
	}
}

type ipToBytesError struct {
	addr         netip.Addr
	expectedType string
}

func (err ipToBytesError) Error() string {
	return fmt.Sprintf("ip (%s) is not %s", err.addr, err.expectedType)
}

// assumes ipv4-to-ipv6 mapping has been checked.
func ipv4ToBytes(ipAddr netip.Addr) ([4]byte, error) {
	if !ipAddr.Is4() {
		return [4]byte{}, ipToBytesError{ipAddr, "IPv4"}
	}

	md, err := ipAddr.MarshalBinary()
	if err != nil {
		return [4]byte{}, err
	}

	// net.IPs are stored in big endian / network byte order
	var out [4]byte
	copy(out[:], md)

	return out, nil
}

// assumes ipv4-to-ipv6 mapping has been checked.
func ipv6ToBytes(ipAddr netip.Addr) ([16]byte, error) {
	if !ipAddr.Is6() {
		return [16]byte{}, ipToBytesError{ipAddr, "IPv6"}
	}
	md, err := ipAddr.MarshalBinary()
	if err != nil {
		return [16]byte{}, err
	}

	// net.IPs are stored in big endian / network byte order
	var out [16]byte
	copy(out[:], md)

	return out, nil
}

type ipToAddrError struct {
	ip []byte
}

func (err ipToAddrError) Error() string {
	return fmt.Sprintf("failed to convert ip address '%s' to netip.Addr", err.ip)
}

func interfaceForRemote(remote string) (*netip.Addr, error) {
	conn, err := net.Dial("udp", remote) //nolint: noctx
	if err != nil {
		return nil, err
	}

	localAddr, ok := conn.LocalAddr().(*net.UDPAddr)
	if !ok {
		return nil, errFailedCast
	}

	if err := conn.Close(); err != nil {
		return nil, err
	}

	ipAddr, ok := netip.AddrFromSlice(localAddr.IP)
	if !ok {
		return nil, ipToAddrError{localAddr.IP}
	}
	ipAddr = addrWithOptionalZone(ipAddr, localAddr.Zone)

	return &ipAddr, nil
}

type writeType byte

const (
	writeTypeQuestion writeType = iota
	writeTypeAnswer
)

func (c *Conn) sendQuestion(name string) {
	packedName, err := dnsmessage.NewName(name)
	if err != nil {
		c.log.Warnf("[%s] failed to construct mDNS packet %v", c.name, err)

		return
	}

	// https://datatracker.ietf.org/doc/html/draft-ietf-rtcweb-mdns-ice-candidates-04#section-3.2.1
	//
	// 2.  Otherwise, resolve the candidate using mDNS.  The ICE agent
	//     SHOULD set the unicast-response bit of the corresponding mDNS
	//     query message; this minimizes multicast traffic, as the response
	//     is probably only useful to the querying node.
	//
	// 18.12.  Repurposing of Top Bit of qclass in Question Section
	//
	// In the Question Section of a Multicast DNS query, the top bit of the
	// qclass field is used to indicate that unicast responses are preferred
	// for this particular question.  (See Section 5.4.)
	//
	// We'll follow this up sending on our unicast based packet connections so that we can
	// get a unicast response back.
	msg := dnsmessage.Message{
		Header: dnsmessage.Header{},
	}

	// limit what we ask for based on what IPv is available. In the future,
	// this could be an option since there's no reason you cannot get an
	// A record on an IPv6 sourced question and vice versa.
	if c.multicastPktConnV4 != nil {
		msg.Questions = append(msg.Questions, dnsmessage.Question{
			Type:  dnsmessage.TypeA,
			Class: dnsmessage.ClassINET | (1 << 15),
			Name:  packedName,
		})
	}
	if c.multicastPktConnV6 != nil {
		msg.Questions = append(msg.Questions, dnsmessage.Question{
			Type:  dnsmessage.TypeAAAA,
			Class: dnsmessage.ClassINET | (1 << 15),
			Name:  packedName,
		})
	}

	rawQuery, err := msg.Pack()
	if err != nil {
		c.log.Warnf("[%s] failed to construct mDNS packet %v", c.name, err)

		return
	}

	c.writeToSocket(-1, rawQuery, false, false, writeTypeQuestion, nil)
}

//nolint:gocognit,gocyclo,cyclop
func (c *Conn) writeToSocket(
	ifIndex int,
	b []byte,
	hasLoopbackData bool,
	hasIPv6Zone bool,
	wType writeType,
	unicastDst *net.UDPAddr,
) {
	var dst4, dst6 net.Addr
	if wType == writeTypeAnswer { //nolint:nestif
		if unicastDst == nil {
			dst4 = c.dstAddr4
			dst6 = c.dstAddr6
		} else {
			if unicastDst.IP.To4() == nil {
				dst6 = unicastDst
			} else {
				dst4 = unicastDst
			}
		}
	}

	if ifIndex != -1 { //nolint:nestif
		if wType == writeTypeQuestion {
			c.log.Errorf("[%s] Unexpected question using specific interface index %d; dropping question", c.name, ifIndex)

			return
		}

		ifc, ok := c.ifaces[ifIndex]
		if !ok {
			c.log.Warnf("[%s] no interface for %d", c.name, ifIndex)

			return
		}
		if hasLoopbackData && ifc.Flags&net.FlagLoopback == 0 {
			// avoid accidentally tricking the destination that itself is the same as us
			c.log.Debugf("[%s] interface is not loopback %d", c.name, ifIndex)

			return
		}

		c.log.Debugf("[%s] writing answer to IPv4: %v, IPv6: %v", c.name, dst4, dst6)

		if ifc.supportsV4 && c.multicastPktConnV4 != nil && dst4 != nil {
			if !hasIPv6Zone {
				if _, err := c.multicastPktConnV4.WriteTo(b, &ifc.Interface, nil, dst4); err != nil {
					c.log.Warnf("[%s] failed to send mDNS packet on IPv4 interface %d: %v", c.name, ifIndex, err)
				}
			} else {
				c.log.Debugf("[%s] refusing to send mDNS packet with IPv6 zone over IPv4", c.name)
			}
		}
		if ifc.supportsV6 && c.multicastPktConnV6 != nil && dst6 != nil {
			if _, err := c.multicastPktConnV6.WriteTo(b, &ifc.Interface, nil, dst6); err != nil {
				c.log.Warnf("[%s] failed to send mDNS packet on IPv6 interface %d: %v", c.name, ifIndex, err)
			}
		}

		return
	}
	for ifcIdx := range c.ifaces {
		ifc := c.ifaces[ifcIdx]
		if hasLoopbackData {
			c.log.Debugf("[%s] Refusing to send loopback data with non-specific interface", c.name)

			continue
		}

		if wType == writeTypeQuestion { //nolint:nestif
			// we'll write via unicast if we can in case the responder chooses to respond to the address the request
			// came from (i.e. not respecting unicast-response bit). If we were to use the multicast packet
			// conn here, we'd be writing from a specific multicast address which won't be able to receive unicast
			// traffic (it only works when listening on 0.0.0.0/[::]).
			if c.unicastPktConnV4 == nil && c.unicastPktConnV6 == nil {
				c.log.Debugf("[%s] writing question to multicast IPv4/6 %s", c.name, c.dstAddr4)
				if ifc.supportsV4 && c.multicastPktConnV4 != nil {
					if _, err := c.multicastPktConnV4.WriteTo(b, &ifc.Interface, nil, c.dstAddr4); err != nil {
						c.log.Warnf("[%s] failed to send mDNS packet (multicast) on IPv4 interface %d: %v", c.name, ifc.Index, err)
					}
				}
				if ifc.supportsV6 && c.multicastPktConnV6 != nil {
					if _, err := c.multicastPktConnV6.WriteTo(b, &ifc.Interface, nil, c.dstAddr6); err != nil {
						c.log.Warnf("[%s] failed to send mDNS packet (multicast) on IPv6 interface %d: %v", c.name, ifc.Index, err)
					}
				}
			}
			if ifc.supportsV4 && c.unicastPktConnV4 != nil {
				c.log.Debugf("[%s] writing question to unicast IPv4 %s", c.name, c.dstAddr4)
				if _, err := c.unicastPktConnV4.WriteTo(b, &ifc.Interface, nil, c.dstAddr4); err != nil {
					c.log.Warnf("[%s] failed to send mDNS packet (unicast) on interface %d: %v", c.name, ifc.Index, err)
				}
			}
			if ifc.supportsV6 && c.unicastPktConnV6 != nil {
				c.log.Debugf("[%s] writing question to unicast IPv6 %s", c.name, c.dstAddr6)
				if _, err := c.unicastPktConnV6.WriteTo(b, &ifc.Interface, nil, c.dstAddr6); err != nil {
					c.log.Warnf("[%s] failed to send mDNS packet (unicast) on interface %d: %v", c.name, ifc.Index, err)
				}
			}
		} else {
			c.log.Debugf("[%s] writing answer to IPv4: %v, IPv6: %v", c.name, dst4, dst6)

			if ifc.supportsV4 && c.multicastPktConnV4 != nil && dst4 != nil {
				if !hasIPv6Zone {
					if _, err := c.multicastPktConnV4.WriteTo(b, &ifc.Interface, nil, dst4); err != nil {
						c.log.Warnf("[%s] failed to send mDNS packet (multicast) on IPv4 interface %d: %v", c.name, ifIndex, err)
					}
				} else {
					c.log.Debugf("[%s] refusing to send mDNS packet with IPv6 zone over IPv4", c.name)
				}
			}
			if ifc.supportsV6 && c.multicastPktConnV6 != nil && dst6 != nil {
				if _, err := c.multicastPktConnV6.WriteTo(b, &ifc.Interface, nil, dst6); err != nil {
					c.log.Warnf("[%s] failed to send mDNS packet (multicast) on IPv6 interface %d: %v", c.name, ifIndex, err)
				}
			}
		}
	}
}

func createAnswer(id uint16, q dnsmessage.Question, addr netip.Addr, config *Config) (dnsmessage.Message, error) {
	packedName, err := dnsmessage.NewName(q.Name.String())
	if err != nil {
		return dnsmessage.Message{}, err
	}

	msg := dnsmessage.Message{
		Header: dnsmessage.Header{
			ID:            id,
			Response:      true,
			Authoritative: true,
		},
		Answers: []dnsmessage.Resource{
			{
				Header: dnsmessage.ResourceHeader{
					Class: dnsmessage.ClassINET,
					Name:  packedName,
					TTL:   responseTTL,
				},
			},
		},
	}

	// This is a negative because we want to default to echoing the query with an answer
	// The main use of turning it off is in testing
	if !config.DoNotEchoQueryWithAnswer {
		msg.Questions = []dnsmessage.Question{q}
	}

	if addr.Is4() {
		ipBuf, err := ipv4ToBytes(addr)
		if err != nil {
			return dnsmessage.Message{}, err
		}
		msg.Answers[0].Header.Type = dnsmessage.TypeA
		msg.Answers[0].Body = &dnsmessage.AResource{
			A: ipBuf,
		}
	} else if addr.Is6() {
		// we will lose the zone here, but the receiver can reconstruct it
		ipBuf, err := ipv6ToBytes(addr)
		if err != nil {
			return dnsmessage.Message{}, err
		}
		msg.Answers[0].Header.Type = dnsmessage.TypeAAAA
		msg.Answers[0].Body = &dnsmessage.AAAAResource{
			AAAA: ipBuf,
		}
	}

	return msg, nil
}

func (c *Conn) sendAnswer(queryID uint16, q dnsmessage.Question, ifIndex int, result netip.Addr, dst *net.UDPAddr, config *Config) {
	answer, err := createAnswer(queryID, q, result, config)
	if err != nil {
		c.log.Warnf("[%s] failed to create mDNS answer %v", c.name, err)

		return
	}

	rawAnswer, err := answer.Pack()
	if err != nil {
		c.log.Warnf("[%s] failed to construct mDNS packet %v", c.name, err)

		return
	}

	c.writeToSocket(
		ifIndex,
		rawAnswer,
		result.IsLoopback(),
		result.Is6() && result.Zone() != "",
		writeTypeAnswer,
		dst,
	)
}

type ipControlMessage struct {
	IfIndex int
	Dst     net.IP
}

type ipPacketConn interface {
	ReadFrom(b []byte) (n int, cm *ipControlMessage, src net.Addr, err error)
	WriteTo(b []byte, via *net.Interface, cm *ipControlMessage, dst net.Addr) (n int, err error)
	Close() error
}

type ipPacketConn4 struct {
	name string
	conn *ipv4.PacketConn
	log  logging.LeveledLogger
}

func (c ipPacketConn4) ReadFrom(b []byte) (n int, cm *ipControlMessage, src net.Addr, err error) {
	n, cm4, src, err := c.conn.ReadFrom(b)
	if err != nil || cm4 == nil {
		return n, nil, src, err
	}

	return n, &ipControlMessage{IfIndex: cm4.IfIndex, Dst: cm4.Dst}, src, err
}

func (c ipPacketConn4) WriteTo(b []byte, via *net.Interface, cm *ipControlMessage, dst net.Addr) (n int, err error) {
	var cm4 *ipv4.ControlMessage
	if cm != nil {
		cm4 = &ipv4.ControlMessage{
			IfIndex: cm.IfIndex,
		}
	}
	if err := c.conn.SetMulticastInterface(via); err != nil {
		c.log.Warnf("[%s] failed to set multicast interface for %d: %v", c.name, via.Index, err)

		return 0, err
	}

	return c.conn.WriteTo(b, cm4, dst)
}

func (c ipPacketConn4) Close() error {
	return c.conn.Close()
}

type ipPacketConn6 struct {
	name string
	conn *ipv6.PacketConn
	log  logging.LeveledLogger
}

func (c ipPacketConn6) ReadFrom(b []byte) (n int, cm *ipControlMessage, src net.Addr, err error) {
	n, cm6, src, err := c.conn.ReadFrom(b)
	if err != nil || cm6 == nil {
		return n, nil, src, err
	}

	return n, &ipControlMessage{IfIndex: cm6.IfIndex, Dst: cm6.Dst}, src, err
}

func (c ipPacketConn6) WriteTo(b []byte, via *net.Interface, cm *ipControlMessage, dst net.Addr) (n int, err error) {
	var cm6 *ipv6.ControlMessage
	if cm != nil {
		cm6 = &ipv6.ControlMessage{
			IfIndex: cm.IfIndex,
		}
	}
	if err := c.conn.SetMulticastInterface(via); err != nil {
		c.log.Warnf("[%s] failed to set multicast interface for %d: %v", c.name, via.Index, err)

		return 0, err
	}

	return c.conn.WriteTo(b, cm6, dst)
}

func (c ipPacketConn6) Close() error {
	return c.conn.Close()
}

//nolint:gocognit,gocyclo,cyclop,maintidx
func (c *Conn) readLoop(name string, pktConn ipPacketConn, inboundBufferSize int, config *Config) {
	b := make([]byte, inboundBufferSize)
<<<<<<< HEAD
=======
	parser := dnsmessage.Parser{}
>>>>>>> 7a7184ca

	for {
		n, cm, src, err := pktConn.ReadFrom(b)
		if err != nil {
			if errors.Is(err, net.ErrClosed) {
				return
			}
			c.log.Warnf("[%s] failed to ReadFrom %q %v", c.name, src, err)

			continue
		}
		c.log.Debugf("[%s] got read on %s from %s", c.name, name, src)

		var ifIndex int
		var pktDst net.IP
		if cm != nil {
			ifIndex = cm.IfIndex
			pktDst = cm.Dst
		} else {
			ifIndex = -1
		}
		srcAddr, ok := src.(*net.UDPAddr)
		if !ok {
			c.log.Warnf("[%s] expected source address %s to be UDP but got %", c.name, src, src)

			continue
		}

		func() {
<<<<<<< HEAD
			var msg dnsmessage.Message
			err := msg.Unpack(b[:n])
=======
			header, err := parser.Start(b[:n])
>>>>>>> 7a7184ca
			if err != nil {
				c.log.Warnf("[%s] failed to parse mDNS packet %v", c.name, err)

				return
			}

<<<<<<< HEAD
			// Questions are often echoed with answers, therefore
			// If we have more questions than answers it is a question we might need to respond to
			if len(msg.Questions) > len(msg.Answers) {
				for _, q := range msg.Questions {
					if q.Type != dnsmessage.TypeA && q.Type != dnsmessage.TypeAAAA {
						continue
					}

					// https://datatracker.ietf.org/doc/html/rfc6762#section-6
					// The destination UDP port in all Multicast DNS responses MUST be 5353,
					// and the destination address MUST be the mDNS IPv4 link-local
					// multicast address 224.0.0.251 or its IPv6 equivalent FF02::FB, except
					// when generating a reply to a query that explicitly requested a
					// unicast response
					shouldUnicastResponse := (q.Class&(1<<15)) != 0 || // via the unicast-response bit
						srcAddr.Port != 5353 || // by virtue of being a legacy query (Section 6.7), or
						(len(pktDst) != 0 && !(pktDst.Equal(c.dstAddr4.IP) || // by virtue of being a direct unicast query
							pktDst.Equal(c.dstAddr6.IP)))
					var dst *net.UDPAddr
					if shouldUnicastResponse {
						dst = srcAddr
					}

					queryWantsV4 := q.Type == dnsmessage.TypeA

					for _, localName := range c.localNames {
						if localName == q.Name.String() {
							var localAddress *netip.Addr
							if config.LocalAddress != nil {
								// this means the LocalAddress does not support link-local since
								// we have no zone to set here.
								ipAddr, ok := netip.AddrFromSlice(config.LocalAddress)
								if !ok {
									c.log.Warnf("[%s] failed to convert config.LocalAddress '%s' to netip.Addr", c.name, config.LocalAddress)
									continue
=======
			for i := 0; i <= maxMessageRecords; i++ {
				question, err := parser.Question()
				if errors.Is(err, dnsmessage.ErrSectionDone) {
					break
				} else if err != nil {
					c.log.Warnf("[%s] failed to parse mDNS packet %v", c.name, err)

					return
				}

				if question.Type != dnsmessage.TypeA && question.Type != dnsmessage.TypeAAAA {
					continue
				}

				// https://datatracker.ietf.org/doc/html/rfc6762#section-6
				// The destination UDP port in all Multicast DNS responses MUST be 5353,
				// and the destination address MUST be the mDNS IPv4 link-local
				// multicast address 224.0.0.251 or its IPv6 equivalent FF02::FB, except
				// when generating a reply to a query that explicitly requested a
				// unicast response
				shouldUnicastResponse := (question.Class&(1<<15)) != 0 || // via the unicast-response bit
					srcAddr.Port != 5353 || // by virtue of being a legacy query (Section 6.7), or
					(len(pktDst) != 0 && !pktDst.Equal(c.dstAddr4.IP) && // by virtue of being a direct unicast query
						pktDst.Equal(c.dstAddr6.IP))
				var dst *net.UDPAddr
				if shouldUnicastResponse {
					dst = srcAddr
				}

				queryWantsV4 := question.Type == dnsmessage.TypeA

				for _, localName := range c.localNames {
					if strings.EqualFold(localName, question.Name.String()) { //nolint:nestif
						var localAddress *netip.Addr
						if config.LocalAddress != nil {
							// this means the LocalAddress does not support link-local since
							// we have no zone to set here.
							ipAddr, ok := netip.AddrFromSlice(config.LocalAddress)
							if !ok {
								c.log.Warnf("[%s] failed to convert config.LocalAddress '%s' to netip.Addr", c.name, config.LocalAddress)

								continue
							}
							if c.multicastPktConnV4 != nil {
								// don't want mapping since we also support IPv4/A
								ipAddr = ipAddr.Unmap()
							}
							localAddress = &ipAddr
						} else {
							// prefer the address of the interface if we know its index, but otherwise
							// derive it from the address we read from. We do this because even if
							// multicast loopback is in use or we send from a loopback interface,
							// there are still cases where the IP packet will contain the wrong
							// source IP (e.g. a LAN interface).
							// For example, we can have a packet that has:
							// Source: 192.168.65.3
							// Destination: 224.0.0.251
							// Interface Index: 1
							// Interface Addresses @ 1: [127.0.0.1/8 ::1/128]
							if ifIndex != -1 {
								ifc, ok := c.ifaces[ifIndex]
								if !ok {
									c.log.Warnf("[%s] no interface for %d", c.name, ifIndex)

									return
>>>>>>> 7a7184ca
								}
								if c.multicastPktConnV4 != nil {
									// don't want mapping since we also support IPv4/A
									ipAddr = ipAddr.Unmap()
								}
								localAddress = &ipAddr
							} else {
								// prefer the address of the interface if we know its index, but otherwise
								// derive it from the address we read from. We do this because even if
								// multicast loopback is in use or we send from a loopback interface,
								// there are still cases where the IP packet will contain the wrong
								// source IP (e.g. a LAN interface).
								// For example, we can have a packet that has:
								// Source: 192.168.65.3
								// Destination: 224.0.0.251
								// Interface Index: 1
								// Interface Addresses @ 1: [127.0.0.1/8 ::1/128]
								if ifIndex != -1 {
									ifc, ok := c.ifaces[ifIndex]
									if !ok {
										c.log.Warnf("[%s] no interface for %d", c.name, ifIndex)
										return
									}
									var selectedAddrs []netip.Addr
									for _, addr := range ifc.ipAddrs {
										addrCopy := addr

										// match up respective IP types based on question
										if queryWantsV4 {
											if addrCopy.Is4In6() {
												// we may allow 4-in-6, but the question wants an A record
												addrCopy = addrCopy.Unmap()
											}
											if !addrCopy.Is4() {
												continue
											}
										} else { // queryWantsV6
											if !addrCopy.Is6() {
												continue
											}
											if !isSupportedIPv6(addrCopy, c.multicastPktConnV4 == nil) {
												c.log.Debugf("[%s] interface %d address not a supported IPv6 address %s", c.name, ifIndex, &addrCopy)
												continue
											}
										}
<<<<<<< HEAD

										selectedAddrs = append(selectedAddrs, addrCopy)
									}
									if len(selectedAddrs) == 0 {
										c.log.Debugf("[%s] failed to find suitable IP for interface %d; deriving address from source address c.name,instead", c.name, ifIndex)
									} else {
										// choose the best match
										var choice *netip.Addr
										for _, option := range selectedAddrs {
											optCopy := option
											if option.Is4() {
												// select first
												choice = &optCopy
												break
											}
											// we're okay with 4In6 for now but ideally we get a an actual IPv6.
											// Maybe in the future we never want this but it does look like Docker
											// can route IPv4 over IPv6.
											if choice == nil {
												choice = &optCopy
											} else if !optCopy.Is4In6() {
												choice = &optCopy
											}
											if !optCopy.Is4In6() {
												break
											}
											// otherwise keep searching for an actual IPv6
=======
										if !isSupportedIPv6(addrCopy, c.multicastPktConnV4 == nil) {
											c.log.Debugf("[%s] interface %d address not a supported IPv6 address %s", c.name, ifIndex, &addrCopy)

											continue
>>>>>>> 7a7184ca
										}
										localAddress = choice
									}
								}
<<<<<<< HEAD
								if ifIndex == -1 || localAddress == nil {
									localAddress, err = interfaceForRemote(src.String())
									if err != nil {
										c.log.Warnf("[%s] failed to get local interface to communicate with %s: %v", c.name, src.String(), err)
										continue
=======
								if len(selectedAddrs) == 0 {
									c.log.Debugf(
										"[%s] failed to find suitable IP for interface %d; deriving address from source address c.name,instead",
										c.name, ifIndex,
									)
								} else {
									// choose the best match
									var choice *netip.Addr
									for _, option := range selectedAddrs {
										optCopy := option
										if option.Is4() {
											// select first
											choice = &optCopy

											break
										}
										// we're okay with 4In6 for now but ideally we get a an actual IPv6.
										// Maybe in the future we never want this but it does look like Docker
										// can route IPv4 over IPv6.
										if choice == nil {
											choice = &optCopy
										} else if !optCopy.Is4In6() {
											choice = &optCopy
										}
										if !optCopy.Is4In6() {
											break
										}
										// otherwise keep searching for an actual IPv6
>>>>>>> 7a7184ca
									}
								}
							}
<<<<<<< HEAD
							if queryWantsV4 {
								if !localAddress.Is4() {
									c.log.Debugf("[%s] have IPv6 address %s to respond with but question is for A not c.name,AAAA", c.name, localAddress)
									continue
								}
							} else {
								if !localAddress.Is6() {
									c.log.Debugf("[%s] have IPv4 address %s to respond with but question is for AAAA not c.name,A", c.name, localAddress)
									continue
								}
								if !isSupportedIPv6(*localAddress, c.multicastPktConnV4 == nil) {
									c.log.Debugf("[%s] got local interface address but not a supported IPv6 address %v", c.name, localAddress)
									continue
								}
							}

							if dst != nil && len(dst.IP) == net.IPv4len &&
								localAddress.Is6() &&
								localAddress.Zone() != "" &&
								(localAddress.IsLinkLocalUnicast() || localAddress.IsLinkLocalMulticast()) {
								// This case happens when multicast v4 picks up an AAAA question that has a zone
								// in the address. Since we cannot send this zone over DNS (it's meaningless),
								// the other side can only infer this via the response interface on the other
								// side (some IPv6 interface).
								c.log.Debugf("[%s] refusing to send link-local address %s to an IPv4 destination %s", c.name, localAddress, dst)
=======
							if ifIndex == -1 || localAddress == nil {
								localAddress, err = interfaceForRemote(src.String())
								if err != nil {
									c.log.Warnf("[%s] failed to get local interface to communicate with %s: %v", c.name, src.String(), err)

									continue
								}
							}
						}
						if queryWantsV4 {
							if !localAddress.Is4() {
								c.log.Debugf(
									"[%s] have IPv6 address %s to respond with but question is for A not c.name,AAAA",
									c.name, localAddress,
								)

								continue
							}
						} else {
							if !localAddress.Is6() {
								c.log.Debugf(
									"[%s] have IPv4 address %s to respond with but question is for AAAA not c.name,A",
									c.name, localAddress,
								)

								continue
							}
							if !isSupportedIPv6(*localAddress, c.multicastPktConnV4 == nil) {
								c.log.Debugf("[%s] got local interface address but not a supported IPv6 address %v", c.name, localAddress)

>>>>>>> 7a7184ca
								continue
							}
							c.log.Debugf("[%s] sending response for %s on ifc %d of %s to %s", c.name, q.Name, ifIndex, *localAddress, dst)
							c.sendAnswer(msg.Header.ID, q, ifIndex, *localAddress, dst, config)
						}
<<<<<<< HEAD
					}
				}
			} else {
				for _, a := range msg.Answers {
					if a.Header.Type != dnsmessage.TypeA && a.Header.Type != dnsmessage.TypeAAAA {
						continue
					}

					c.mu.Lock()
					queries := make([]*query, len(c.queries))
					copy(queries, c.queries)
					c.mu.Unlock()

					var answered []*query
					for _, query := range queries {
						queryCopy := query
						if queryCopy.nameWithSuffix == a.Header.Name.String() {
							addr, err := addrFromAnswer(a)
							if err != nil {
								c.log.Warnf("[%s] failed to parse mDNS answer %v", c.name, err)
								return
							}

							resultAddr := *addr
							// DNS records don't contain IPv6 zones.
							// We're trusting that since we're on the same link, that we will only
							// be sent link-local addresses from that source's interface's address.
							// If it's not present, we're out of luck since we cannot rely on the
							// interface zone to be the same as the source's.
							resultAddr = addrWithOptionalZone(resultAddr, srcAddr.Zone)

							select {
							case queryCopy.queryResultChan <- queryResult{a.Header, resultAddr}:
								answered = append(answered, queryCopy)
							default:
							}
=======

						if dst != nil && len(dst.IP) == net.IPv4len &&
							localAddress.Is6() &&
							localAddress.Zone() != "" &&
							(localAddress.IsLinkLocalUnicast() || localAddress.IsLinkLocalMulticast()) {
							// This case happens when multicast v4 picks up an AAAA question that has a zone
							// in the address. Since we cannot send this zone over DNS (it's meaningless),
							// the other side can only infer this via the response interface on the other
							// side (some IPv6 interface).
							c.log.Debugf("[%s] refusing to send link-local address %s to an IPv4 destination %s", c.name, localAddress, dst)

							continue
						}
						c.log.Debugf(
							"[%s] sending response for %s on ifc %d of %s to %s",
							c.name, question.Name, ifIndex, *localAddress, dst,
						)
						c.sendAnswer(header.ID, question.Name.String(), ifIndex, *localAddress, dst)
					}
				}
			}

			for i := 0; i <= maxMessageRecords; i++ {
				answer, err := parser.AnswerHeader()
				if errors.Is(err, dnsmessage.ErrSectionDone) {
					return
				}
				if err != nil {
					c.log.Warnf("[%s] failed to parse mDNS packet %v", c.name, err)

					return
				}

				if answer.Type != dnsmessage.TypeA && answer.Type != dnsmessage.TypeAAAA {
					continue
				}

				c.mu.Lock()
				queries := make([]*query, len(c.queries))
				copy(queries, c.queries)
				c.mu.Unlock()

				var answered []*query
				for _, query := range queries {
					queryCopy := query
					if strings.EqualFold(queryCopy.nameWithSuffix, answer.Name.String()) {
						addr, err := addrFromAnswerHeader(answer, parser)
						if err != nil {
							c.log.Warnf("[%s] failed to parse mDNS answer %v", c.name, err)

							return
						}

						resultAddr := *addr
						// DNS records don't contain IPv6 zones.
						// We're trusting that since we're on the same link, that we will only
						// be sent link-local addresses from that source's interface's address.
						// If it's not present, we're out of luck since we cannot rely on the
						// interface zone to be the same as the source's.
						resultAddr = addrWithOptionalZone(resultAddr, srcAddr.Zone)

						select {
						case queryCopy.queryResultChan <- queryResult{answer, resultAddr}:
							answered = append(answered, queryCopy)
						default:
>>>>>>> 7a7184ca
						}
					}

<<<<<<< HEAD
					c.mu.Lock()
					for queryIdx := len(c.queries) - 1; queryIdx >= 0; queryIdx-- {
						for answerIdx := len(answered) - 1; answerIdx >= 0; answerIdx-- {
							if c.queries[queryIdx] == answered[answerIdx] {
								c.queries = append(c.queries[:queryIdx], c.queries[queryIdx+1:]...)
								answered = append(answered[:answerIdx], answered[answerIdx+1:]...)
								queryIdx--
								break
							}
=======
				c.mu.Lock()
				for queryIdx := len(c.queries) - 1; queryIdx >= 0; queryIdx-- {
					for answerIdx := len(answered) - 1; answerIdx >= 0; answerIdx-- {
						if c.queries[queryIdx] == answered[answerIdx] {
							c.queries = append(c.queries[:queryIdx], c.queries[queryIdx+1:]...)
							answered = append(answered[:answerIdx], answered[answerIdx+1:]...)
							queryIdx--

							break
>>>>>>> 7a7184ca
						}
					}
					c.mu.Unlock()
				}
			}
		}()
	}
}

func (c *Conn) start(started chan<- struct{}, inboundBufferSize int, config *Config) {
	defer func() {
		c.mu.Lock()
		defer c.mu.Unlock()
		close(c.closed)
	}()

	var numReaders int
	readerStarted := make(chan struct{})
	readerEnded := make(chan struct{})

	if c.multicastPktConnV4 != nil {
		numReaders++
		go func() {
			defer func() {
				readerEnded <- struct{}{}
			}()
			readerStarted <- struct{}{}
			c.readLoop("multi4", c.multicastPktConnV4, inboundBufferSize, config)
		}()
	}
	if c.multicastPktConnV6 != nil {
		numReaders++
		go func() {
			defer func() {
				readerEnded <- struct{}{}
			}()
			readerStarted <- struct{}{}
			c.readLoop("multi6", c.multicastPktConnV6, inboundBufferSize, config)
		}()
	}
	if c.unicastPktConnV4 != nil {
		numReaders++
		go func() {
			defer func() {
				readerEnded <- struct{}{}
			}()
			readerStarted <- struct{}{}
			c.readLoop("uni4", c.unicastPktConnV4, inboundBufferSize, config)
		}()
	}
	if c.unicastPktConnV6 != nil {
		numReaders++
		go func() {
			defer func() {
				readerEnded <- struct{}{}
			}()
			readerStarted <- struct{}{}
			c.readLoop("uni6", c.unicastPktConnV6, inboundBufferSize, config)
		}()
	}
	for i := 0; i < numReaders; i++ {
		<-readerStarted
	}
	close(started)
	for i := 0; i < numReaders; i++ {
		<-readerEnded
	}
}

<<<<<<< HEAD
func addrFromAnswer(answer dnsmessage.Resource) (*netip.Addr, error) {
	switch answer.Header.Type {
	case dnsmessage.TypeA:
		if a, ok := answer.Body.(*dnsmessage.AResource); ok {
			addr, ok := netip.AddrFromSlice(a.A[:])
			if ok {
				addr = addr.Unmap() // do not want 4-in-6
				return &addr, nil
			}
=======
func addrFromAnswerHeader(header dnsmessage.ResourceHeader, parser dnsmessage.Parser) (addr *netip.Addr, err error) {
	switch header.Type {
	case dnsmessage.TypeA:
		resource, err := parser.AResource()
		if err != nil {
			return nil, err
		}
		ipAddr, ok := netip.AddrFromSlice(resource.A[:])
		if !ok {
			return nil, fmt.Errorf("failed to convert A record: %w", ipToAddrError{resource.A[:]})
		}
		ipAddr = ipAddr.Unmap() // do not want 4-in-6

		return &ipAddr, nil
	case dnsmessage.TypeAAAA:
		resource, err := parser.AAAAResource()
		if err != nil {
			return nil, err
>>>>>>> 7a7184ca
		}

		return nil, errFailedToDecodeAddrFromAResource
	case dnsmessage.TypeAAAA:
		if a, ok := answer.Body.(*dnsmessage.AAAAResource); ok {
			addr, ok := netip.AddrFromSlice(a.AAAA[:])
			if ok {
				return &addr, nil
			}
		}

<<<<<<< HEAD
		return nil, errFailedToDecodeAddrFromAAAAResource
	default:
		return nil, errUnhandledAnswerHeaderType
=======
		return &ipAddr, nil
	default:
		return nil, fmt.Errorf("unsupported record type %d", header.Type) //nolint:err113 // Never happens
>>>>>>> 7a7184ca
	}
}

func isSupportedIPv6(addr netip.Addr, ipv6Only bool) bool {
	if !addr.Is6() {
		return false
	}
	// IPv4-mapped-IPv6 addresses cannot be connected to unless
	// unmapped.
	if !ipv6Only && addr.Is4In6() {
		return false
	}

	return true
}

func addrWithOptionalZone(addr netip.Addr, zone string) netip.Addr {
	if zone == "" {
		return addr
	}
	if addr.Is6() && (addr.IsLinkLocalUnicast() || addr.IsLinkLocalMulticast()) {
		return addr.WithZone(zone)
	}

	return addr
}<|MERGE_RESOLUTION|>--- conflicted
+++ resolved
@@ -921,10 +921,6 @@
 //nolint:gocognit,gocyclo,cyclop,maintidx
 func (c *Conn) readLoop(name string, pktConn ipPacketConn, inboundBufferSize int, config *Config) {
 	b := make([]byte, inboundBufferSize)
-<<<<<<< HEAD
-=======
-	parser := dnsmessage.Parser{}
->>>>>>> 7a7184ca
 
 	for {
 		n, cm, src, err := pktConn.ReadFrom(b)
@@ -954,24 +950,20 @@
 		}
 
 		func() {
-<<<<<<< HEAD
 			var msg dnsmessage.Message
 			err := msg.Unpack(b[:n])
-=======
-			header, err := parser.Start(b[:n])
->>>>>>> 7a7184ca
 			if err != nil {
 				c.log.Warnf("[%s] failed to parse mDNS packet %v", c.name, err)
 
 				return
 			}
 
-<<<<<<< HEAD
 			// Questions are often echoed with answers, therefore
 			// If we have more questions than answers it is a question we might need to respond to
 			if len(msg.Questions) > len(msg.Answers) {
-				for _, q := range msg.Questions {
-					if q.Type != dnsmessage.TypeA && q.Type != dnsmessage.TypeAAAA {
+				for _, question := range msg.Questions {
+
+					if question.Type != dnsmessage.TypeA && question.Type != dnsmessage.TypeAAAA {
 						continue
 					}
 
@@ -981,19 +973,19 @@
 					// multicast address 224.0.0.251 or its IPv6 equivalent FF02::FB, except
 					// when generating a reply to a query that explicitly requested a
 					// unicast response
-					shouldUnicastResponse := (q.Class&(1<<15)) != 0 || // via the unicast-response bit
+					shouldUnicastResponse := (question.Class&(1<<15)) != 0 || // via the unicast-response bit
 						srcAddr.Port != 5353 || // by virtue of being a legacy query (Section 6.7), or
-						(len(pktDst) != 0 && !(pktDst.Equal(c.dstAddr4.IP) || // by virtue of being a direct unicast query
-							pktDst.Equal(c.dstAddr6.IP)))
+						(len(pktDst) != 0 && !pktDst.Equal(c.dstAddr4.IP) && // by virtue of being a direct unicast query
+							pktDst.Equal(c.dstAddr6.IP))
 					var dst *net.UDPAddr
 					if shouldUnicastResponse {
 						dst = srcAddr
 					}
 
-					queryWantsV4 := q.Type == dnsmessage.TypeA
+					queryWantsV4 := question.Type == dnsmessage.TypeA
 
 					for _, localName := range c.localNames {
-						if localName == q.Name.String() {
+						if strings.EqualFold(localName, question.Name.String()) { //nolint:nestif
 							var localAddress *netip.Addr
 							if config.LocalAddress != nil {
 								// this means the LocalAddress does not support link-local since
@@ -1001,74 +993,8 @@
 								ipAddr, ok := netip.AddrFromSlice(config.LocalAddress)
 								if !ok {
 									c.log.Warnf("[%s] failed to convert config.LocalAddress '%s' to netip.Addr", c.name, config.LocalAddress)
+
 									continue
-=======
-			for i := 0; i <= maxMessageRecords; i++ {
-				question, err := parser.Question()
-				if errors.Is(err, dnsmessage.ErrSectionDone) {
-					break
-				} else if err != nil {
-					c.log.Warnf("[%s] failed to parse mDNS packet %v", c.name, err)
-
-					return
-				}
-
-				if question.Type != dnsmessage.TypeA && question.Type != dnsmessage.TypeAAAA {
-					continue
-				}
-
-				// https://datatracker.ietf.org/doc/html/rfc6762#section-6
-				// The destination UDP port in all Multicast DNS responses MUST be 5353,
-				// and the destination address MUST be the mDNS IPv4 link-local
-				// multicast address 224.0.0.251 or its IPv6 equivalent FF02::FB, except
-				// when generating a reply to a query that explicitly requested a
-				// unicast response
-				shouldUnicastResponse := (question.Class&(1<<15)) != 0 || // via the unicast-response bit
-					srcAddr.Port != 5353 || // by virtue of being a legacy query (Section 6.7), or
-					(len(pktDst) != 0 && !pktDst.Equal(c.dstAddr4.IP) && // by virtue of being a direct unicast query
-						pktDst.Equal(c.dstAddr6.IP))
-				var dst *net.UDPAddr
-				if shouldUnicastResponse {
-					dst = srcAddr
-				}
-
-				queryWantsV4 := question.Type == dnsmessage.TypeA
-
-				for _, localName := range c.localNames {
-					if strings.EqualFold(localName, question.Name.String()) { //nolint:nestif
-						var localAddress *netip.Addr
-						if config.LocalAddress != nil {
-							// this means the LocalAddress does not support link-local since
-							// we have no zone to set here.
-							ipAddr, ok := netip.AddrFromSlice(config.LocalAddress)
-							if !ok {
-								c.log.Warnf("[%s] failed to convert config.LocalAddress '%s' to netip.Addr", c.name, config.LocalAddress)
-
-								continue
-							}
-							if c.multicastPktConnV4 != nil {
-								// don't want mapping since we also support IPv4/A
-								ipAddr = ipAddr.Unmap()
-							}
-							localAddress = &ipAddr
-						} else {
-							// prefer the address of the interface if we know its index, but otherwise
-							// derive it from the address we read from. We do this because even if
-							// multicast loopback is in use or we send from a loopback interface,
-							// there are still cases where the IP packet will contain the wrong
-							// source IP (e.g. a LAN interface).
-							// For example, we can have a packet that has:
-							// Source: 192.168.65.3
-							// Destination: 224.0.0.251
-							// Interface Index: 1
-							// Interface Addresses @ 1: [127.0.0.1/8 ::1/128]
-							if ifIndex != -1 {
-								ifc, ok := c.ifaces[ifIndex]
-								if !ok {
-									c.log.Warnf("[%s] no interface for %d", c.name, ifIndex)
-
-									return
->>>>>>> 7a7184ca
 								}
 								if c.multicastPktConnV4 != nil {
 									// don't want mapping since we also support IPv4/A
@@ -1090,6 +1016,7 @@
 									ifc, ok := c.ifaces[ifIndex]
 									if !ok {
 										c.log.Warnf("[%s] no interface for %d", c.name, ifIndex)
+
 										return
 									}
 									var selectedAddrs []netip.Addr
@@ -1111,15 +1038,18 @@
 											}
 											if !isSupportedIPv6(addrCopy, c.multicastPktConnV4 == nil) {
 												c.log.Debugf("[%s] interface %d address not a supported IPv6 address %s", c.name, ifIndex, &addrCopy)
+
 												continue
 											}
 										}
-<<<<<<< HEAD
 
 										selectedAddrs = append(selectedAddrs, addrCopy)
 									}
 									if len(selectedAddrs) == 0 {
-										c.log.Debugf("[%s] failed to find suitable IP for interface %d; deriving address from source address c.name,instead", c.name, ifIndex)
+										c.log.Debugf(
+											"[%s] failed to find suitable IP for interface %d; deriving address from source address c.name,instead",
+											c.name, ifIndex,
+										)
 									} else {
 										// choose the best match
 										var choice *netip.Addr
@@ -1128,6 +1058,7 @@
 											if option.Is4() {
 												// select first
 												choice = &optCopy
+
 												break
 											}
 											// we're okay with 4In6 for now but ideally we get a an actual IPv6.
@@ -1142,68 +1073,40 @@
 												break
 											}
 											// otherwise keep searching for an actual IPv6
-=======
-										if !isSupportedIPv6(addrCopy, c.multicastPktConnV4 == nil) {
-											c.log.Debugf("[%s] interface %d address not a supported IPv6 address %s", c.name, ifIndex, &addrCopy)
-
-											continue
->>>>>>> 7a7184ca
 										}
 										localAddress = choice
 									}
 								}
-<<<<<<< HEAD
 								if ifIndex == -1 || localAddress == nil {
 									localAddress, err = interfaceForRemote(src.String())
 									if err != nil {
 										c.log.Warnf("[%s] failed to get local interface to communicate with %s: %v", c.name, src.String(), err)
+
 										continue
-=======
-								if len(selectedAddrs) == 0 {
-									c.log.Debugf(
-										"[%s] failed to find suitable IP for interface %d; deriving address from source address c.name,instead",
-										c.name, ifIndex,
-									)
-								} else {
-									// choose the best match
-									var choice *netip.Addr
-									for _, option := range selectedAddrs {
-										optCopy := option
-										if option.Is4() {
-											// select first
-											choice = &optCopy
-
-											break
-										}
-										// we're okay with 4In6 for now but ideally we get a an actual IPv6.
-										// Maybe in the future we never want this but it does look like Docker
-										// can route IPv4 over IPv6.
-										if choice == nil {
-											choice = &optCopy
-										} else if !optCopy.Is4In6() {
-											choice = &optCopy
-										}
-										if !optCopy.Is4In6() {
-											break
-										}
-										// otherwise keep searching for an actual IPv6
->>>>>>> 7a7184ca
 									}
 								}
 							}
-<<<<<<< HEAD
 							if queryWantsV4 {
 								if !localAddress.Is4() {
-									c.log.Debugf("[%s] have IPv6 address %s to respond with but question is for A not c.name,AAAA", c.name, localAddress)
+									c.log.Debugf(
+										"[%s] have IPv6 address %s to respond with but question is for A not c.name,AAAA",
+										c.name, localAddress,
+									)
+
 									continue
 								}
 							} else {
 								if !localAddress.Is6() {
-									c.log.Debugf("[%s] have IPv4 address %s to respond with but question is for AAAA not c.name,A", c.name, localAddress)
+									c.log.Debugf(
+										"[%s] have IPv4 address %s to respond with but question is for AAAA not c.name,A",
+										c.name, localAddress,
+									)
+
 									continue
 								}
 								if !isSupportedIPv6(*localAddress, c.multicastPktConnV4 == nil) {
 									c.log.Debugf("[%s] got local interface address but not a supported IPv6 address %v", c.name, localAddress)
+
 									continue
 								}
 							}
@@ -1217,49 +1120,20 @@
 								// the other side can only infer this via the response interface on the other
 								// side (some IPv6 interface).
 								c.log.Debugf("[%s] refusing to send link-local address %s to an IPv4 destination %s", c.name, localAddress, dst)
-=======
-							if ifIndex == -1 || localAddress == nil {
-								localAddress, err = interfaceForRemote(src.String())
-								if err != nil {
-									c.log.Warnf("[%s] failed to get local interface to communicate with %s: %v", c.name, src.String(), err)
-
-									continue
-								}
-							}
-						}
-						if queryWantsV4 {
-							if !localAddress.Is4() {
-								c.log.Debugf(
-									"[%s] have IPv6 address %s to respond with but question is for A not c.name,AAAA",
-									c.name, localAddress,
-								)
 
 								continue
 							}
-						} else {
-							if !localAddress.Is6() {
-								c.log.Debugf(
-									"[%s] have IPv4 address %s to respond with but question is for AAAA not c.name,A",
-									c.name, localAddress,
-								)
-
-								continue
-							}
-							if !isSupportedIPv6(*localAddress, c.multicastPktConnV4 == nil) {
-								c.log.Debugf("[%s] got local interface address but not a supported IPv6 address %v", c.name, localAddress)
-
->>>>>>> 7a7184ca
-								continue
-							}
-							c.log.Debugf("[%s] sending response for %s on ifc %d of %s to %s", c.name, q.Name, ifIndex, *localAddress, dst)
-							c.sendAnswer(msg.Header.ID, q, ifIndex, *localAddress, dst, config)
+							c.log.Debugf(
+								"[%s] sending response for %s on ifc %d of %s to %s",
+								c.name, question.Name, ifIndex, *localAddress, dst,
+							)
+							c.sendAnswer(msg.Header.ID, question, ifIndex, *localAddress, dst, config)
 						}
-<<<<<<< HEAD
 					}
 				}
 			} else {
-				for _, a := range msg.Answers {
-					if a.Header.Type != dnsmessage.TypeA && a.Header.Type != dnsmessage.TypeAAAA {
+				for _, answer := range msg.Answers {
+					if answer.Header.Type != dnsmessage.TypeA && answer.Header.Type != dnsmessage.TypeAAAA {
 						continue
 					}
 
@@ -1271,10 +1145,11 @@
 					var answered []*query
 					for _, query := range queries {
 						queryCopy := query
-						if queryCopy.nameWithSuffix == a.Header.Name.String() {
-							addr, err := addrFromAnswer(a)
+						if strings.EqualFold(queryCopy.nameWithSuffix, answer.Header.Name.String()) {
+							addr, err := addrFromAnswer(answer)
 							if err != nil {
 								c.log.Warnf("[%s] failed to parse mDNS answer %v", c.name, err)
+
 								return
 							}
 
@@ -1287,81 +1162,13 @@
 							resultAddr = addrWithOptionalZone(resultAddr, srcAddr.Zone)
 
 							select {
-							case queryCopy.queryResultChan <- queryResult{a.Header, resultAddr}:
+							case queryCopy.queryResultChan <- queryResult{answer.Header, resultAddr}:
 								answered = append(answered, queryCopy)
 							default:
 							}
-=======
-
-						if dst != nil && len(dst.IP) == net.IPv4len &&
-							localAddress.Is6() &&
-							localAddress.Zone() != "" &&
-							(localAddress.IsLinkLocalUnicast() || localAddress.IsLinkLocalMulticast()) {
-							// This case happens when multicast v4 picks up an AAAA question that has a zone
-							// in the address. Since we cannot send this zone over DNS (it's meaningless),
-							// the other side can only infer this via the response interface on the other
-							// side (some IPv6 interface).
-							c.log.Debugf("[%s] refusing to send link-local address %s to an IPv4 destination %s", c.name, localAddress, dst)
-
-							continue
-						}
-						c.log.Debugf(
-							"[%s] sending response for %s on ifc %d of %s to %s",
-							c.name, question.Name, ifIndex, *localAddress, dst,
-						)
-						c.sendAnswer(header.ID, question.Name.String(), ifIndex, *localAddress, dst)
-					}
-				}
-			}
-
-			for i := 0; i <= maxMessageRecords; i++ {
-				answer, err := parser.AnswerHeader()
-				if errors.Is(err, dnsmessage.ErrSectionDone) {
-					return
-				}
-				if err != nil {
-					c.log.Warnf("[%s] failed to parse mDNS packet %v", c.name, err)
-
-					return
-				}
-
-				if answer.Type != dnsmessage.TypeA && answer.Type != dnsmessage.TypeAAAA {
-					continue
-				}
-
-				c.mu.Lock()
-				queries := make([]*query, len(c.queries))
-				copy(queries, c.queries)
-				c.mu.Unlock()
-
-				var answered []*query
-				for _, query := range queries {
-					queryCopy := query
-					if strings.EqualFold(queryCopy.nameWithSuffix, answer.Name.String()) {
-						addr, err := addrFromAnswerHeader(answer, parser)
-						if err != nil {
-							c.log.Warnf("[%s] failed to parse mDNS answer %v", c.name, err)
-
-							return
-						}
-
-						resultAddr := *addr
-						// DNS records don't contain IPv6 zones.
-						// We're trusting that since we're on the same link, that we will only
-						// be sent link-local addresses from that source's interface's address.
-						// If it's not present, we're out of luck since we cannot rely on the
-						// interface zone to be the same as the source's.
-						resultAddr = addrWithOptionalZone(resultAddr, srcAddr.Zone)
-
-						select {
-						case queryCopy.queryResultChan <- queryResult{answer, resultAddr}:
-							answered = append(answered, queryCopy)
-						default:
->>>>>>> 7a7184ca
 						}
 					}
 
-<<<<<<< HEAD
 					c.mu.Lock()
 					for queryIdx := len(c.queries) - 1; queryIdx >= 0; queryIdx-- {
 						for answerIdx := len(answered) - 1; answerIdx >= 0; answerIdx-- {
@@ -1369,19 +1176,9 @@
 								c.queries = append(c.queries[:queryIdx], c.queries[queryIdx+1:]...)
 								answered = append(answered[:answerIdx], answered[answerIdx+1:]...)
 								queryIdx--
+
 								break
 							}
-=======
-				c.mu.Lock()
-				for queryIdx := len(c.queries) - 1; queryIdx >= 0; queryIdx-- {
-					for answerIdx := len(answered) - 1; answerIdx >= 0; answerIdx-- {
-						if c.queries[queryIdx] == answered[answerIdx] {
-							c.queries = append(c.queries[:queryIdx], c.queries[queryIdx+1:]...)
-							answered = append(answered[:answerIdx], answered[answerIdx+1:]...)
-							queryIdx--
-
-							break
->>>>>>> 7a7184ca
 						}
 					}
 					c.mu.Unlock()
@@ -1451,7 +1248,6 @@
 	}
 }
 
-<<<<<<< HEAD
 func addrFromAnswer(answer dnsmessage.Resource) (*netip.Addr, error) {
 	switch answer.Header.Type {
 	case dnsmessage.TypeA:
@@ -1461,26 +1257,6 @@
 				addr = addr.Unmap() // do not want 4-in-6
 				return &addr, nil
 			}
-=======
-func addrFromAnswerHeader(header dnsmessage.ResourceHeader, parser dnsmessage.Parser) (addr *netip.Addr, err error) {
-	switch header.Type {
-	case dnsmessage.TypeA:
-		resource, err := parser.AResource()
-		if err != nil {
-			return nil, err
-		}
-		ipAddr, ok := netip.AddrFromSlice(resource.A[:])
-		if !ok {
-			return nil, fmt.Errorf("failed to convert A record: %w", ipToAddrError{resource.A[:]})
-		}
-		ipAddr = ipAddr.Unmap() // do not want 4-in-6
-
-		return &ipAddr, nil
-	case dnsmessage.TypeAAAA:
-		resource, err := parser.AAAAResource()
-		if err != nil {
-			return nil, err
->>>>>>> 7a7184ca
 		}
 
 		return nil, errFailedToDecodeAddrFromAResource
@@ -1492,15 +1268,9 @@
 			}
 		}
 
-<<<<<<< HEAD
 		return nil, errFailedToDecodeAddrFromAAAAResource
 	default:
 		return nil, errUnhandledAnswerHeaderType
-=======
-		return &ipAddr, nil
-	default:
-		return nil, fmt.Errorf("unsupported record type %d", header.Type) //nolint:err113 // Never happens
->>>>>>> 7a7184ca
 	}
 }
 
