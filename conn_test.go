// SPDX-FileCopyrightText: 2023 The Pion community <https://pion.ly>
// SPDX-License-Identifier: MIT

//go:build !js
// +build !js

package mdns

import (
	"context"
	"net"
	"net/netip"
	"runtime"
	"testing"
	"time"

	"github.com/pion/logging"
	"github.com/pion/transport/v3/test"
	"github.com/stretchr/testify/assert"
	"golang.org/x/net/dns/dnsmessage"
	"golang.org/x/net/ipv4"
	"golang.org/x/net/ipv6"
)

const (
	localAddress = "1.2.3.4"
	isWindows    = runtime.GOOS == "windows"
)

func checkIPv4(t *testing.T, addr netip.Addr) {
	t.Helper()
	assert.Truef(t, addr.Is4(), "expected IPv4 for answer but got %s", addr)
}

func checkIPv6(t *testing.T, addr netip.Addr) {
	t.Helper()
	assert.Truef(t, addr.Is6(), "expected IPv6 for answer but got %s", addr)
}

func createListener4(t *testing.T) *net.UDPConn {
	t.Helper()
	addr, err := net.ResolveUDPAddr("udp", DefaultAddressIPv4)
	assert.NoError(t, err)

	sock, err := net.ListenUDP("udp4", addr)
	assert.NoError(t, err)

	// ensure multicast loopback is enabled so tests can observe their own packets.
	_ = ipv4.NewPacketConn(sock).SetMulticastLoopback(true)

	return sock
}

func createListener6(t *testing.T) *net.UDPConn {
	t.Helper()
	addr, err := net.ResolveUDPAddr("udp", DefaultAddressIPv6)
	assert.NoError(t, err)

	sock, err := net.ListenUDP("udp6", addr)
	assert.NoError(t, err)

	// Ensure multicast loopback is enabled so tests can observe their own packets.
	_ = ipv6.NewPacketConn(sock).SetMulticastLoopback(true)

	return sock
}

// firstUsableIPv4Addr returns the first interface that is up, supports multicast,
// is not loopback, and one of its IPv4 addresses. Used to provide a concrete IPv4.
// this is needed for windows because cross-stack ipv4/ipv6 is unreliable.
func firstUsableIPv4Addr(t *testing.T) net.IP {
	t.Helper()
	ifaces, err := net.Interfaces()

	assert.NoError(t, err)
	for _, ifc := range ifaces {
		if ifc.Flags&net.FlagUp == 0 {
			continue
		}
		if ifc.Flags&net.FlagLoopback != 0 {
			continue
		}
		if ifc.Flags&net.FlagMulticast == 0 {
			continue
		}
		addrs, err := ifc.Addrs()

		assert.NoError(t, err)

		for _, a := range addrs {
			var ip net.IP
			switch v := a.(type) {
			case *net.IPNet:
				ip = v.IP
			case *net.IPAddr:
				ip = v.IP
			}
			if ip == nil {
				continue
			}
			if v4 := ip.To4(); v4 != nil {
				return v4
			}
		}
	}

	assert.Fail(t, "no usable IPv4 interface found for test")

	return nil
}

// fakePkt implements ipPacketConn for tests without real sockets.
type fakePkt struct {
	in    chan struct{}
	data  []byte
	src   net.Addr
	cm    *ipControlMessage
	close chan struct{}
}

var _ ipPacketConn = (*fakePkt)(nil)

func (f *fakePkt) ReadFrom(b []byte) (n int, cm *ipControlMessage, src net.Addr, err error) {
	select {
	case <-f.in:
		copy(b, f.data)

		return len(f.data), f.cm, f.src, nil
	case <-f.close:
		return 0, nil, nil, net.ErrClosed
	case <-time.After(3 * time.Second):
		return 0, nil, nil, nil
	}
}

func (f *fakePkt) WriteTo(b []byte, _ *net.Interface, _ *ipControlMessage, _ net.Addr) (int, error) {
	return len(b), nil
}

func (f *fakePkt) Close() error {
	close(f.close)

	return nil
}

func TestValidCommunication(t *testing.T) {
	lim := test.TimeOut(time.Second * 30)
	defer lim.Stop()

	report := test.CheckRoutines(t)
	defer report()

	aSock := createListener4(t)
	bSock := createListener4(t)

	aServer, err := Server(ipv4.NewPacketConn(aSock), nil, &Config{
		LocalNames: []string{"pion-mdns-1.local", "pion-mdns-2.local"},
	})
	assert.NoError(t, err)

	bServer, err := Server(ipv4.NewPacketConn(bSock), nil, &Config{})
	assert.NoError(t, err)

	_, addr, err := bServer.QueryAddr(context.TODO(), "pion-mdns-1.local")
	assert.NoError(t, err)
	assert.NotEqualf(t, localAddress, addr.String(), "unexpected local address: %v", addr)
	checkIPv4(t, addr)

	_, addr, err = bServer.QueryAddr(context.TODO(), "pion-mdns-2.local")
	assert.NoError(t, err)
	assert.NotEqualf(t, localAddress, addr.String(), "unexpected local address: %v", addr)
	checkIPv4(t, addr)

	// test against regression from https://github.com/pion/mdns/commit/608f20b
	// where by properly sending mDNS responses to all interfaces, we significantly
	// increased the chance that we send a loopback response to a Query that is
	// unwillingly to use loopback addresses (the default in pion/ice).
	for i := 0; i < 100; i++ {
		_, addr, err = bServer.QueryAddr(context.TODO(), "pion-mdns-2.local")
		assert.NoError(t, err)
		assert.NotEqualf(t, localAddress, addr.String(), "unexpected local address: %v", addr)
		assert.NotEqual(t, "127.0.0.1", addr.String(), "unexpected loopback")
		checkIPv4(t, addr)
	}

	assert.NoError(t, aServer.Close())
	assert.NoError(t, bServer.Close())

	assert.Empty(t, aServer.queries, "Queries not cleaned up after aServer close")
	assert.Empty(t, bServer.queries, "Queries not cleaned up after bServer close")
}

func TestValidCommunicationWithAddressConfig(t *testing.T) {
	lim := test.TimeOut(time.Second * 10)
	defer lim.Stop()

	report := test.CheckRoutines(t)
	defer report()

	aSock := createListener4(t)

	aServer, err := Server(ipv4.NewPacketConn(aSock), nil, &Config{
		LocalNames:   []string{"pion-mdns-1.local", "pion-mdns-2.local"},
		LocalAddress: net.ParseIP(localAddress),
	})
	assert.NoError(t, err)

	_, addr, err := aServer.QueryAddr(context.TODO(), "pion-mdns-1.local")
	assert.NoError(t, err)
	assert.Equalf(t, localAddress, addr.String(), "address mismatch: expected %s, but got %v\n", localAddress, addr)

	assert.NoError(t, aServer.Close())
	assert.Empty(t, aServer.queries, "Queries not cleaned up after aServer close")
}

func TestValidCommunicationWithLoopbackAddressConfig(t *testing.T) {
	// loopbacks cannot join multicast groups on windows.
	if isWindows {
		t.Skip("not supported on windows")
	}

	lim := test.TimeOut(time.Second * 10)
	defer lim.Stop()

	report := test.CheckRoutines(t)
	defer report()

	aSock := createListener4(t)

	loopbackIP := net.ParseIP("127.0.0.1")

	aServer, err := Server(ipv4.NewPacketConn(aSock), nil, &Config{
		LocalNames:      []string{"pion-mdns-1.local", "pion-mdns-2.local"},
		LocalAddress:    loopbackIP,
		IncludeLoopback: true, // the test would fail if this was false
	})
	assert.NoError(t, err)

	_, addr, err := aServer.QueryAddr(context.TODO(), "pion-mdns-1.local")
	assert.NoError(t, err)
	assert.Equalf(t, loopbackIP.String(), addr.String(), "address mismatch: expected %s, but got %v\n", loopbackIP, addr)

	assert.NoError(t, aServer.Close())
}

func TestValidCommunicationWithLoopbackInterface(t *testing.T) {
	// loopbacks cannot join multicast groups on windows.
	if runtime.GOOS == "windows" {
		t.Skip("not supported on windows")
	}

	lim := test.TimeOut(time.Second * 10)
	defer lim.Stop()

	report := test.CheckRoutines(t)
	defer report()

	aSock := createListener4(t)

	ifaces, err := net.Interfaces()
	assert.NoError(t, err)
	ifacesToUse := make([]net.Interface, 0, len(ifaces))
	for _, ifc := range ifaces {
		if ifc.Flags&net.FlagLoopback != net.FlagLoopback {
			continue
		}
		ifcCopy := ifc
		ifacesToUse = append(ifacesToUse, ifcCopy)
	}

	// the following checks are unlikely to fail since most places where this code runs
	// will have a loopback
	if len(ifacesToUse) == 0 {
		t.Skip("expected at least one loopback interface, but got none")
	}

	aServer, err := Server(ipv4.NewPacketConn(aSock), nil, &Config{
		LocalNames:      []string{"pion-mdns-1.local", "pion-mdns-2.local"},
		IncludeLoopback: true, // the test would fail if this was false
		Interfaces:      ifacesToUse,
	})
	assert.NoError(t, err)

	_, addr, err := aServer.QueryAddr(context.TODO(), "pion-mdns-1.local")
	assert.NoError(t, err)
	var found bool
	for _, iface := range ifacesToUse {
		addrs, err := iface.Addrs()
		assert.NoError(t, err)
		for _, ifaceAddr := range addrs {
			ipAddr, ok := ifaceAddr.(*net.IPNet)
			assert.Truef(t, ok, "expected *net.IPNet address for loopback but got %T", addr)
			if addr.String() == ipAddr.IP.String() {
				found = true

				break
			}
		}
		if found {
			break
		}
	}
	assert.Truef(t, found, "address mismatch: expected loopback address, but got %v\n", addr)

	assert.NoError(t, aServer.Close())
}

func TestValidCommunicationIPv6(t *testing.T) { //nolint:cyclop
	if runtime.GOARCH == "386" {
		t.Skip("IPv6 not supported on 386 for some reason")
	}
	lim := test.TimeOut(time.Second * 10)
	defer lim.Stop()

	report := test.CheckRoutines(t)
	defer report()

	_, err := Server(nil, nil, &Config{
		LocalNames: []string{"pion-mdns-1.local", "pion-mdns-2.local"},
	})
	assert.ErrorIs(t, err, errNoPacketConn, "expected error if no PacketConn supplied to Server")

	aSock := createListener6(t)
	bSock := createListener6(t)

	aServer, err := Server(nil, ipv6.NewPacketConn(aSock), &Config{
		LocalNames: []string{"pion-mdns-1.local", "pion-mdns-2.local"},
	})
	assert.NoError(t, err)

	bServer, err := Server(nil, ipv6.NewPacketConn(bSock), &Config{})
	assert.NoError(t, err)

	header, addr, err := bServer.QueryAddr(context.TODO(), "pion-mdns-1.local")
	assert.NoError(t, err)
	assert.Equalf(t, dnsmessage.TypeAAAA, header.Type, "expected AAAA but got %s", header.Type)

	assert.NotEqualf(t, localAddress, addr.String(), "unexpected local address: %v", addr)
	checkIPv6(t, addr)
	if addr.Is4In6() {
		// probably within docker
		t.Logf("address %s is an IPv4-to-IPv6 mapped address even though the stack is IPv6", addr)
	} else if addr.IsLinkLocalUnicast() || addr.IsLinkLocalMulticast() {
		assert.NotEqualf(t, "", addr.Zone(), "expected link-local IPv6 to have zone but got %s", addr)
	}

	header, addr, err = bServer.QueryAddr(context.TODO(), "pion-mdns-2.local")
	assert.NoError(t, err)
	assert.Equalf(t, dnsmessage.TypeAAAA, header.Type, "expected AAAA but got %s", header.Type)

	assert.NotEqualf(t, localAddress, addr.String(), "unexpected local address: %v", addr)
	checkIPv6(t, addr)
	if !addr.Is4In6() {
		assert.NotEqualf(t, "", addr.Zone(), "expected IPv6 to have zone but got %s", addr)
	}

	assert.NoError(t, aServer.Close())
	assert.NoError(t, bServer.Close())

	assert.Empty(t, aServer.queries, "Queries not cleaned up after aServer close")
	assert.Empty(t, bServer.queries, "Queries not cleaned up after bServer close")
}

func TestValidCommunicationIPv46(t *testing.T) {
	lim := test.TimeOut(time.Second * 10)
	defer lim.Stop()

	report := test.CheckRoutines(t)
	defer report()

	aSock4 := createListener4(t)
	bSock4 := createListener4(t)
	aSock6 := createListener6(t)
	bSock6 := createListener6(t)

	aServer, err := Server(ipv4.NewPacketConn(aSock4), ipv6.NewPacketConn(aSock6), &Config{
		LocalNames: []string{"pion-mdns-1.local", "pion-mdns-2.local"},
	})
	assert.NoError(t, err)

	bServer, err := Server(ipv4.NewPacketConn(bSock4), ipv6.NewPacketConn(bSock6), &Config{})
	assert.NoError(t, err)

	_, addr, err := bServer.QueryAddr(context.TODO(), "pion-mdns-1.local")
	assert.NoError(t, err)

	assert.NotEqualf(t, localAddress, addr.String(), "unexpected local address: %v", addr)

	_, addr, err = bServer.QueryAddr(context.TODO(), "pion-mdns-2.local")
	assert.NoError(t, err)
	assert.NotEqualf(t, localAddress, addr.String(), "unexpected local address: %v", addr)

	assert.NoError(t, aServer.Close())
	assert.NoError(t, bServer.Close())

	assert.Empty(t, aServer.queries, "Queries not cleaned up after aServer close")
	assert.Empty(t, bServer.queries, "Queries not cleaned up after bServer close")
}

func TestValidCommunicationIPv46Mixed(t *testing.T) {
	lim := test.TimeOut(time.Second * 10)
	defer lim.Stop()

	report := test.CheckRoutines(t)
	defer report()

	aSock4 := createListener4(t)
	bSock6 := createListener6(t)

	// we can always send from a 6-only server to a 4-only server but not always
	// the other way around because the IPv4-only server will only listen
	// on multicast for IPv4 questions, so it will never see an IPv6 originated
	// question that contains required information to respond (the zone, if link-local).
	// Therefore, the IPv4 server will refuse answering AAAA responses over
	// unicast/multicast IPv4 if the answer is an IPv6 link-local address. This is basically
	// the majority of cases unless a LocalAddress is set on the Config.
	// aServer is IPv4-only and will perform the query
	aServer, err := Server(ipv4.NewPacketConn(aSock4), nil, &Config{
		Name: "aServer",
	})
	assert.NoError(t, err)

	bCfg := &Config{
		Name:       "bServer",
		LocalNames: []string{"pion-mdns-1.local"},
	}
	// for windows: provide a concrete IPv4 LocalAddress to allow answering an A record .
	// because windows cross-stack ipv4/ipv6 is unreliable.
	if isWindows {
		v4 := firstUsableIPv4Addr(t)
		bCfg.LocalAddress = v4
	}
	bServer, err := Server(nil, ipv6.NewPacketConn(bSock6), bCfg)
	assert.NoError(t, err)

	header, addr, err := aServer.QueryAddr(context.TODO(), "pion-mdns-1.local")

	assert.NoError(t, err)
	assert.Equalf(t, dnsmessage.TypeA, header.Type, "expected A but got %s", header.Type)

	checkIPv4(t, addr)

	assert.NoError(t, aServer.Close())
	assert.NoError(t, bServer.Close())

	assert.Empty(t, aServer.queries, "Queries not cleaned up after aServer close")
	assert.Empty(t, bServer.queries, "Queries not cleaned up after bServer close")
}

func TestValidCommunicationIPv46MixedLocalAddress(t *testing.T) {
	lim := test.TimeOut(time.Second * 10)
	defer lim.Stop()

	report := test.CheckRoutines(t)
	defer report()

	aSock4 := createListener4(t)
	bSock6 := createListener6(t)

	aServer, err := Server(ipv4.NewPacketConn(aSock4), nil, &Config{
		LocalAddress: net.IPv4(1, 2, 3, 4),
		LocalNames:   []string{"pion-mdns-1.local"},
	})
	assert.NoError(t, err)

	bServer, err := Server(nil, ipv6.NewPacketConn(bSock6), &Config{})
	assert.NoError(t, err)

	ctx, cancel := context.WithTimeout(context.Background(), 500*time.Millisecond)
	defer cancel()

	// we want ipv6 but all we can offer is an ipv4 mapped address, so it should fail until we support
	// allowing this explicitly via configuration on the aServer side
	_, _, err = bServer.QueryAddr(ctx, "pion-mdns-1.local")
	assert.ErrorIsf(t, err, errContextElapsed, "Query expired but returned unexpected error %v", err)

	assert.NoError(t, aServer.Close())
	assert.NoError(t, bServer.Close())

	assert.Empty(t, aServer.queries, "Queries not cleaned up after aServer close")
	assert.Empty(t, bServer.queries, "Queries not cleaned up after bServer close")
}

func TestValidCommunicationIPv66Mixed(t *testing.T) {
	lim := test.TimeOut(time.Second * 10)
	defer lim.Stop()

	report := test.CheckRoutines(t)
	defer report()

	aSock6 := createListener6(t)
	bSock6 := createListener6(t)

	aServer, err := Server(nil, ipv6.NewPacketConn(aSock6), &Config{
		LocalNames: []string{"pion-mdns-1.local"},
	})
	assert.NoError(t, err)

	bServer, err := Server(nil, ipv6.NewPacketConn(bSock6), &Config{})
	assert.NoError(t, err)

	header, addr, err := bServer.QueryAddr(context.TODO(), "pion-mdns-1.local")
	assert.NoError(t, err)
	assert.Equalf(t, dnsmessage.TypeAAAA, header.Type, "expected AAAA but got %s", header.Type)
	assert.NotEqualf(t, localAddress, addr.String(), "unexpected local address: %v", addr)
	assert.Falsef(t, addr.Is4In6(), "expected address to not be ipv4-to-ipv6 mapped: %v", addr)
	checkIPv6(t, addr)

	assert.NoError(t, aServer.Close())
	assert.NoError(t, bServer.Close())

	assert.Empty(t, aServer.queries, "Queries not cleaned up after aServer close")
	assert.Empty(t, bServer.queries, "Queries not cleaned up after bServer close")
}

func TestValidCommunicationIPv66MixedLocalAddress(t *testing.T) {
	lim := test.TimeOut(time.Second * 10)
	defer lim.Stop()

	report := test.CheckRoutines(t)
	defer report()

	aSock6 := createListener6(t)
	bSock6 := createListener6(t)

	aServer, err := Server(nil, ipv6.NewPacketConn(aSock6), &Config{
		LocalAddress: net.IPv4(1, 2, 3, 4),
		LocalNames:   []string{"pion-mdns-1.local"},
	})
	assert.NoError(t, err)

	bServer, err := Server(nil, ipv6.NewPacketConn(bSock6), &Config{})
	assert.NoError(t, err)

	header, addr, err := bServer.QueryAddr(context.TODO(), "pion-mdns-1.local")
	assert.NoError(t, err)
	assert.Equalf(t, dnsmessage.TypeAAAA, header.Type, "expected AAAA but got %s", header.Type)
	assert.Truef(t, addr.Is4In6(), "expected address to be ipv4-to-ipv6 mapped: %v", addr)
	// now unmap just for this check
	assert.Equalf(t, localAddress, addr.Unmap().String(), "unexpected local address: %v", addr)
	checkIPv6(t, addr)

	assert.NoError(t, aServer.Close())
	assert.NoError(t, bServer.Close())

	assert.Empty(t, aServer.queries, "Queries not cleaned up after aServer close")
	assert.Empty(t, bServer.queries, "Queries not cleaned up after bServer close")
}

func TestValidCommunicationIPv64Mixed(t *testing.T) {
	lim := test.TimeOut(time.Second * 10)
	defer lim.Stop()

	report := test.CheckRoutines(t)
	defer report()

	aSock6 := createListener6(t)
	bSock4 := createListener4(t)

	aCfg := &Config{
		LocalNames: []string{"pion-mdns-1.local", "pion-mdns-2.local"},
	}
	// for windows: provide a concrete IPv4 LocalAddress to allow answering an A record .
	// because windows cross-stack ipv4/ipv6 is unreliable.
	if isWindows {
		v4 := firstUsableIPv4Addr(t)
		aCfg.LocalAddress = v4
	}
	aServer, err := Server(nil, ipv6.NewPacketConn(aSock6), aCfg)
	assert.NoError(t, err)

	bServer, err := Server(ipv4.NewPacketConn(bSock4), nil, &Config{})
	assert.NoError(t, err)

	_, addr, err := bServer.QueryAddr(context.TODO(), "pion-mdns-1.local")
	assert.NoError(t, err)

	assert.NotEqualf(t, localAddress, addr.String(), "unexpected local address: %v", addr)

	header, addr, err := bServer.QueryAddr(context.TODO(), "pion-mdns-2.local")
	assert.NoError(t, err)
	assert.Equalf(t, dnsmessage.TypeA, header.Type, "expected A but got %s", header.Type)
	assert.NotEqualf(t, localAddress, addr.String(), "unexpected local address: %v", addr)

	assert.NoError(t, aServer.Close())
	assert.NoError(t, bServer.Close())

	assert.Empty(t, aServer.queries, "Queries not cleaned up after aServer close")
	assert.Empty(t, bServer.queries, "Queries not cleaned up after bServer close")
}

func TestLocalNameCaseInsensitivity(t *testing.T) {
	lim := test.TimeOut(time.Second * 10)
	defer lim.Stop()

	report := test.CheckRoutines(t)
	defer report()

	fp := &fakePkt{in: make(chan struct{}, 1), close: make(chan struct{})}
	fp.src = &net.UDPAddr{IP: net.IPv4(192, 0, 2, 1), Port: 5353}

	conn := &Conn{
		name:               "test",
		log:                logging.NewDefaultLoggerFactory().NewLogger("mdns"),
		queryInterval:      100 * time.Millisecond,
		multicastPktConnV4: fp,
		dstAddr4:           &net.UDPAddr{IP: net.IPv4(224, 0, 0, 251), Port: 5353},
		ifaces: map[int]netInterface{
			1: {Interface: net.Interface{Index: 1, Flags: net.FlagMulticast | net.FlagUp}, supportsV4: true},
		},
		closed:     make(chan any),
		localNames: []string{"pion-mdns-1.local."},
	}

	started := make(chan struct{})
	go conn.start(started, 1500, &Config{LocalAddress: net.ParseIP("127.0.0.1")})
	<-started

	answerMsg, err := createAnswer(0, "pion-mdns-1.local.", netip.MustParseAddr("127.0.0.1"))
	assert.NoError(t, err)
	packed, err := answerMsg.Pack()
	assert.NoError(t, err)

	tests := []string{"pion-mdns-1.local", "PION-MDNS-1.local", "pion-MDNS-1.local"}
	for _, q := range tests {
		t.Run(q, func(t *testing.T) {
			ctx, cancel := context.WithTimeout(context.Background(), 2*time.Second)
			defer cancel()

			go func() {
				<-time.After(50 * time.Millisecond)
				fp.data = packed
				fp.in <- struct{}{}
			}()

			_, addr, err := conn.QueryAddr(ctx, q)
			assert.NoError(t, err)
			assert.Equalf(t, "127.0.0.1", addr.String(), "address mismatch: expected %s, but got %v\n", localAddress, addr)
		})
	}

	assert.NoError(t, conn.Close())
}

func TestCommunicationCaseInsensitivity(t *testing.T) {
	lim := test.TimeOut(time.Second * 10)
	defer lim.Stop()

	report := test.CheckRoutines(t)
	defer report()

	// Use an in-memory fake instead of real sockets to avoid OS quirks.
	fp := &fakePkt{in: make(chan struct{}, 1), close: make(chan struct{})}
	fp.src = &net.UDPAddr{IP: net.IPv4(192, 0, 2, 1), Port: 5353}
	conn := &Conn{
		name:               "test",
		log:                logging.NewDefaultLoggerFactory().NewLogger("mdns"),
		queryInterval:      100 * time.Millisecond,
		multicastPktConnV4: fp,
		dstAddr4:           &net.UDPAddr{IP: net.IPv4(224, 0, 0, 251), Port: 5353},
		ifaces: map[int]netInterface{
			1: {
				Interface:  net.Interface{Index: 1, Flags: net.FlagMulticast | net.FlagUp},
				supportsV4: true,
			},
		},
		closed: make(chan any),
	}

	started := make(chan struct{})
	go conn.start(started, 1500, &Config{})
	<-started

	answerMsg, err := createAnswer(0, "pion-MDNS-1.local.", netip.MustParseAddr(localAddress))
	assert.NoError(t, err)
	packed, err := answerMsg.Pack()
	assert.NoError(t, err)

	tests := []string{"pion-mdns-1.local", "pion-MDNS-1.local"}
	for _, testName := range tests {
		t.Run(testName, func(t *testing.T) {
			ctx, cancel := context.WithTimeout(context.Background(), 2*time.Second)
			defer cancel()

			ready := make(chan struct{})
			go func() {
				<-time.After(50 * time.Millisecond)
				fp.data = packed
				fp.in <- struct{}{}
				close(ready)
			}()

			_, addr, err := conn.QueryAddr(ctx, testName)
			assert.NoError(t, err)
			assert.Equalf(t, localAddress, addr.String(), "unexpected local address: %v", addr)
			<-ready
		})
	}

	assert.NoError(t, conn.Close())
}

func TestMultipleClose(t *testing.T) {
	lim := test.TimeOut(time.Second * 10)
	defer lim.Stop()

	report := test.CheckRoutines(t)
	defer report()

	aSock := createListener4(t)

	server, err := Server(ipv4.NewPacketConn(aSock), nil, &Config{})
	assert.NoError(t, err)

	assert.NoError(t, server.Close())
	assert.NoError(t, server.Close())

	assert.Empty(t, server.queries, "Queries not cleaned up after server close")
}

func TestQueryRespectTimeout(t *testing.T) {
	lim := test.TimeOut(time.Second * 10)
	defer lim.Stop()

	report := test.CheckRoutines(t)
	defer report()

	aSock := createListener4(t)

	server, err := Server(ipv4.NewPacketConn(aSock), nil, &Config{})
	assert.NoError(t, err)

	ctx, cancel := context.WithTimeout(context.Background(), 500*time.Millisecond)
	defer cancel()

	_, _, err = server.QueryAddr(ctx, "invalid-host")
	assert.ErrorIsf(t, err, errContextElapsed, "Query expired but returned unexpected error %v", err)

	assert.NoError(t, server.Close())

	assert.Empty(t, server.queries, "Queries not cleaned up after server close")
}

func TestQueryRespectClose(t *testing.T) {
	lim := test.TimeOut(time.Second * 10)
	defer lim.Stop()

	report := test.CheckRoutines(t)
	defer report()

	aSock := createListener4(t)

	server, err := Server(ipv4.NewPacketConn(aSock), nil, &Config{})
	assert.NoError(t, err)

	go func() {
		time.Sleep(3 * time.Second)
		assert.NoError(t, server.Close())
	}()

	_, _, err = server.QueryAddr(context.TODO(), "invalid-host")
	assert.ErrorIsf(t, err, errConnectionClosed, "Query on closed server but returned unexpected error %v", err)

	_, _, err = server.QueryAddr(context.TODO(), "invalid-host")
	assert.ErrorIsf(t, err, errConnectionClosed, "Query on closed server but returned unexpected error %v", err)

	assert.Empty(t, server.queries, "Queries not cleaned up after server close")
}

<<<<<<< HEAD
func testResourceParsing(t *testing.T, echoQuery bool) {
	lookForIP := func(msg dnsmessage.Message, expectedIP []byte, t *testing.T) {
		actualAddr, err := addrFromAnswer(msg.Answers[0])
		if err != nil {
			t.Fatal(err)
		}

		if echoQuery {
			if len(msg.Questions) == 0 {
				t.Fatal("Echoed query not included in answer")
			}
		} else {
			if len(msg.Questions) > 0 {
				t.Fatal("Echoed query erroneously included in answer")
			}
		}
=======
func TestResourceParsing(t *testing.T) {
	lookForIP := func(t *testing.T, msg dnsmessage.Message, expectedIP []byte) {
		t.Helper()

		buf, err := msg.Pack()
		assert.NoError(t, err)

		var parser dnsmessage.Parser
		_, err = parser.Start(buf)
		assert.NoError(t, err)

		assert.NoError(t, parser.SkipAllQuestions())

		h, err := parser.AnswerHeader()
		assert.NoError(t, err)

		actualAddr, err := addrFromAnswerHeader(h, parser)
		assert.NoError(t, err)
>>>>>>> 7a7184ca

		assert.Equalf(
			t,
			expectedIP,
			actualAddr.AsSlice(),
			"Expected(%v) and Actual(%v) IP don't match",
			expectedIP,
			actualAddr.AsSlice(),
		)
	}

	name := "test-server."

	config := &Config{
		DoNotEchoQueryWithAnswer: !echoQuery,
	}

	t.Run("A Record", func(t *testing.T) {
<<<<<<< HEAD
		answer, err := createAnswer(1, dnsmessage.Question{
			Name: dnsmessage.MustNewName(name),
			Type: dnsmessage.TypeA,
		}, mustAddr(net.IP{127, 0, 0, 1}), config)
		if err != nil {
			t.Fatal(err)
		}
		lookForIP(answer, []byte{127, 0, 0, 1}, t)
	})

	t.Run("AAAA Record", func(t *testing.T) {
		answer, err := createAnswer(1, dnsmessage.Question{
			Name: dnsmessage.MustNewName(name),
			Type: dnsmessage.TypeAAAA,
		}, netip.MustParseAddr("::1"), config)
		if err != nil {
			t.Fatal(err)
		}
		lookForIP(answer, []byte{0, 0, 0, 0, 0, 0, 0, 0, 0, 0, 0, 0, 0, 0, 0, 1}, t)
	})
}

func TestResourceParsingWithEchoedQuery(t *testing.T) {
	testResourceParsing(t, true)
}

func TestResourceParsingWithoutEchoedQuery(t *testing.T) {
	testResourceParsing(t, false)
}

func mustAddr(ip net.IP) netip.Addr {
=======
		answer, err := createAnswer(1, name, mustAddr(t, net.IP{127, 0, 0, 1}))
		assert.NoError(t, err)
		lookForIP(t, answer, []byte{127, 0, 0, 1})
	})

	t.Run("AAAA Record", func(t *testing.T) {
		answer, err := createAnswer(1, name, netip.MustParseAddr("::1"))
		assert.NoError(t, err)
		lookForIP(t, answer, []byte{0, 0, 0, 0, 0, 0, 0, 0, 0, 0, 0, 0, 0, 0, 0, 1})
	})
}

func mustAddr(t *testing.T, ip net.IP) netip.Addr {
	t.Helper()
>>>>>>> 7a7184ca
	addr, ok := netip.AddrFromSlice(ip)
	assert.True(t, ok)

	return addr
}

func TestIPToBytes(t *testing.T) { //nolint:cyclop
	expectedIP := []byte{127, 0, 0, 1}
	actualAddr4, err := ipv4ToBytes(netip.MustParseAddr("127.0.0.1"))
	assert.NoError(t, err)
	assert.Equalf(t, expectedIP, actualAddr4[:], "Expected(%v) and Actual(%v) IP don't match", expectedIP, actualAddr4)

	expectedIP = []byte{0, 0, 0, 1}
	actualAddr4, err = ipv4ToBytes(netip.MustParseAddr("0.0.0.1"))
	assert.NoError(t, err)
	assert.Equalf(t, expectedIP, actualAddr4[:], "Expected(%v) and Actual(%v) IP don't match", expectedIP, actualAddr4)

	expectedIP = []byte{0, 0, 0, 0, 0, 0, 0, 0, 0, 0, 0, 0, 0, 0, 0, 1}
	actualAddr6, err := ipv6ToBytes(netip.MustParseAddr("::1"))
	assert.NoError(t, err)
	assert.Equalf(t, expectedIP, actualAddr6[:], "Expected(%v) and Actual(%v) IP don't match", expectedIP, actualAddr6)

	_, err = ipv4ToBytes(netip.MustParseAddr("::1"))
	assert.Error(t, err, "::1 should not be output to IPv4 bytes")

	expectedIP = []byte{0, 0, 0, 0, 0, 0, 0, 0, 0, 0, 255, 255, 127, 0, 0, 1}
	addr, ok := netip.AddrFromSlice(net.ParseIP("127.0.0.1"))
	assert.True(t, ok, "expected to be able to convert IP to netip.Addr")
	actualAddr6, err = ipv6ToBytes(addr)
<<<<<<< HEAD
	if err != nil {
		t.Fatal(err)
	}
	if !bytes.Equal(actualAddr6[:], expectedIP) {
		t.Fatalf("Expected(%v) and Actual(%v) IP don't match", expectedIP, actualAddr6)
	}
}

// Test for our client side handling cases where the server may or may
// not have included the echoed query with their answer.
func testAnswerHandlingWithQueryEchoed(t *testing.T, echoQuery bool) {
	lim := test.TimeOut(time.Second * 10)
	defer lim.Stop()

	report := test.CheckRoutines(t)
	defer report()

	aSock := createListener4(t)
	bSock := createListener4(t)

	aServer, err := Server(ipv4.NewPacketConn(aSock), nil, &Config{
		LocalNames:               []string{"pion-mdns-1.local", "pion-mdns-2.local"},
		DoNotEchoQueryWithAnswer: !echoQuery,
	})
	check(err, t)

	bServer, err := Server(ipv4.NewPacketConn(bSock), nil, &Config{})
	check(err, t)

	_, addr, err := bServer.QueryAddr(context.TODO(), "pion-mdns-1.local")
	check(err, t)
	if addr.String() == localAddress {
		t.Fatalf("unexpected local address: %v", addr)
	}
	checkIPv4(addr, t)

	_, addr, err = bServer.QueryAddr(context.TODO(), "pion-mdns-2.local")
	check(err, t)
	if addr.String() == localAddress {
		t.Fatalf("unexpected local address: %v", addr)
	}
	checkIPv4(addr, t)

	check(aServer.Close(), t)
	check(bServer.Close(), t)

	if len(aServer.queries) > 0 {
		t.Fatalf("Queries not cleaned up after aServer close")
	}
	if len(bServer.queries) > 0 {
		t.Fatalf("Queries not cleaned up after bServer close")
	}
}

func TestAnswerHandlingWithQueryEchoed(t *testing.T) {
	testAnswerHandlingWithQueryEchoed(t, true)
}

func TestAnswerHandlingWithoutQueryEchoed(t *testing.T) {
	testAnswerHandlingWithQueryEchoed(t, false)
=======
	assert.NoError(t, err)
	assert.Equalf(t, expectedIP, actualAddr6[:], "Expected(%v) and Actual(%v) IP don't match", expectedIP, actualAddr6)
>>>>>>> 7a7184ca
}<|MERGE_RESOLUTION|>--- conflicted
+++ resolved
@@ -590,6 +590,10 @@
 }
 
 func TestLocalNameCaseInsensitivity(t *testing.T) {
+	config := &Config{
+		DoNotEchoQueryWithAnswer: true,
+	}
+
 	lim := test.TimeOut(time.Second * 10)
 	defer lim.Stop()
 
@@ -616,7 +620,11 @@
 	go conn.start(started, 1500, &Config{LocalAddress: net.ParseIP("127.0.0.1")})
 	<-started
 
-	answerMsg, err := createAnswer(0, "pion-mdns-1.local.", netip.MustParseAddr("127.0.0.1"))
+	name := "pion-mdns-1.local."
+	answerMsg, err := createAnswer(0, dnsmessage.Question{
+		Name: dnsmessage.MustNewName(name),
+		Type: dnsmessage.TypeA,
+	}, netip.MustParseAddr("127.0.0.1"), config)
 	assert.NoError(t, err)
 	packed, err := answerMsg.Pack()
 	assert.NoError(t, err)
@@ -643,6 +651,10 @@
 }
 
 func TestCommunicationCaseInsensitivity(t *testing.T) {
+	config := &Config{
+		DoNotEchoQueryWithAnswer: true,
+	}
+
 	lim := test.TimeOut(time.Second * 10)
 	defer lim.Stop()
 
@@ -671,7 +683,11 @@
 	go conn.start(started, 1500, &Config{})
 	<-started
 
-	answerMsg, err := createAnswer(0, "pion-MDNS-1.local.", netip.MustParseAddr(localAddress))
+	name := "pion-MDNS-1.local."
+	answerMsg, err := createAnswer(0, dnsmessage.Question{
+		Name: dnsmessage.MustNewName(name),
+		Type: dnsmessage.TypeA,
+	}, netip.MustParseAddr(localAddress), config)
 	assert.NoError(t, err)
 	packed, err := answerMsg.Pack()
 	assert.NoError(t, err)
@@ -767,7 +783,6 @@
 	assert.Empty(t, server.queries, "Queries not cleaned up after server close")
 }
 
-<<<<<<< HEAD
 func testResourceParsing(t *testing.T, echoQuery bool) {
 	lookForIP := func(msg dnsmessage.Message, expectedIP []byte, t *testing.T) {
 		actualAddr, err := addrFromAnswer(msg.Answers[0])
@@ -784,26 +799,6 @@
 				t.Fatal("Echoed query erroneously included in answer")
 			}
 		}
-=======
-func TestResourceParsing(t *testing.T) {
-	lookForIP := func(t *testing.T, msg dnsmessage.Message, expectedIP []byte) {
-		t.Helper()
-
-		buf, err := msg.Pack()
-		assert.NoError(t, err)
-
-		var parser dnsmessage.Parser
-		_, err = parser.Start(buf)
-		assert.NoError(t, err)
-
-		assert.NoError(t, parser.SkipAllQuestions())
-
-		h, err := parser.AnswerHeader()
-		assert.NoError(t, err)
-
-		actualAddr, err := addrFromAnswerHeader(h, parser)
-		assert.NoError(t, err)
->>>>>>> 7a7184ca
 
 		assert.Equalf(
 			t,
@@ -822,11 +817,10 @@
 	}
 
 	t.Run("A Record", func(t *testing.T) {
-<<<<<<< HEAD
 		answer, err := createAnswer(1, dnsmessage.Question{
 			Name: dnsmessage.MustNewName(name),
 			Type: dnsmessage.TypeA,
-		}, mustAddr(net.IP{127, 0, 0, 1}), config)
+		}, mustAddr(t, net.IP{127, 0, 0, 1}), config)
 		if err != nil {
 			t.Fatal(err)
 		}
@@ -853,23 +847,8 @@
 	testResourceParsing(t, false)
 }
 
-func mustAddr(ip net.IP) netip.Addr {
-=======
-		answer, err := createAnswer(1, name, mustAddr(t, net.IP{127, 0, 0, 1}))
-		assert.NoError(t, err)
-		lookForIP(t, answer, []byte{127, 0, 0, 1})
-	})
-
-	t.Run("AAAA Record", func(t *testing.T) {
-		answer, err := createAnswer(1, name, netip.MustParseAddr("::1"))
-		assert.NoError(t, err)
-		lookForIP(t, answer, []byte{0, 0, 0, 0, 0, 0, 0, 0, 0, 0, 0, 0, 0, 0, 0, 1})
-	})
-}
-
 func mustAddr(t *testing.T, ip net.IP) netip.Addr {
 	t.Helper()
->>>>>>> 7a7184ca
 	addr, ok := netip.AddrFromSlice(ip)
 	assert.True(t, ok)
 
@@ -899,13 +878,8 @@
 	addr, ok := netip.AddrFromSlice(net.ParseIP("127.0.0.1"))
 	assert.True(t, ok, "expected to be able to convert IP to netip.Addr")
 	actualAddr6, err = ipv6ToBytes(addr)
-<<<<<<< HEAD
-	if err != nil {
-		t.Fatal(err)
-	}
-	if !bytes.Equal(actualAddr6[:], expectedIP) {
-		t.Fatalf("Expected(%v) and Actual(%v) IP don't match", expectedIP, actualAddr6)
-	}
+	assert.NoError(t, err)
+	assert.Equalf(t, expectedIP, actualAddr6[:], "Expected(%v) and Actual(%v) IP don't match", expectedIP, actualAddr6)
 }
 
 // Test for our client side handling cases where the server may or may
@@ -924,27 +898,27 @@
 		LocalNames:               []string{"pion-mdns-1.local", "pion-mdns-2.local"},
 		DoNotEchoQueryWithAnswer: !echoQuery,
 	})
-	check(err, t)
+	assert.NoError(t, err)
 
 	bServer, err := Server(ipv4.NewPacketConn(bSock), nil, &Config{})
-	check(err, t)
+	assert.NoError(t, err)
 
 	_, addr, err := bServer.QueryAddr(context.TODO(), "pion-mdns-1.local")
-	check(err, t)
+	assert.NoError(t, err)
 	if addr.String() == localAddress {
 		t.Fatalf("unexpected local address: %v", addr)
 	}
-	checkIPv4(addr, t)
+	checkIPv4(t, addr)
 
 	_, addr, err = bServer.QueryAddr(context.TODO(), "pion-mdns-2.local")
-	check(err, t)
+	assert.NoError(t, err)
 	if addr.String() == localAddress {
 		t.Fatalf("unexpected local address: %v", addr)
 	}
-	checkIPv4(addr, t)
-
-	check(aServer.Close(), t)
-	check(bServer.Close(), t)
+	checkIPv4(t, addr)
+
+	assert.NoError(t, aServer.Close())
+	assert.NoError(t, bServer.Close())
 
 	if len(aServer.queries) > 0 {
 		t.Fatalf("Queries not cleaned up after aServer close")
@@ -960,8 +934,4 @@
 
 func TestAnswerHandlingWithoutQueryEchoed(t *testing.T) {
 	testAnswerHandlingWithQueryEchoed(t, false)
-=======
-	assert.NoError(t, err)
-	assert.Equalf(t, expectedIP, actualAddr6[:], "Expected(%v) and Actual(%v) IP don't match", expectedIP, actualAddr6)
->>>>>>> 7a7184ca
 }